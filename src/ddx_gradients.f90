!> @copyright (c) 2020-2021 RWTH Aachen. All rights reserved.
!!
!! ddX software
!!
!!
!! @version 1.0.0
!! @author Abhinav Jha
!! @date 2022-04-01

!> Core routines and parameters specific to gradients
module ddx_gradients
! Get the core-routines
use ddx_core
use ddx_multipolar_solutes
!
contains

!> Compute the gradients of the ddCOSMO matrix
subroutine contract_grad_L(params, constants, isph, sigma, xi, basloc, dbsloc, vplm, vcos, vsin, fx)
type(ddx_params_type), intent(in) :: params
    type(ddx_constants_type), intent(in) :: constants
      integer,                         intent(in)    :: isph
      real(dp),  dimension(constants % nbasis, params % nsph), intent(in)    :: sigma
      real(dp),  dimension(params % ngrid, params % nsph),       intent(in)    :: xi
      real(dp),  dimension(constants % nbasis),      intent(inout) :: basloc, vplm
      real(dp),  dimension(3, constants % nbasis),    intent(inout) :: dbsloc
      real(dp),  dimension(params % lmax+1),      intent(inout) :: vcos, vsin
      real(dp),  dimension(3),           intent(inout) :: fx

      call contract_gradi_Lik(params, constants, isph, sigma, xi(:, isph), basloc, dbsloc, vplm, vcos, vsin, fx )
      call contract_gradi_Lji(params, constants, isph, sigma, xi, basloc, dbsloc, vplm, vcos, vsin, fx )

end subroutine contract_grad_L

!> Contribution to the gradients of the ddCOSMO matrix
subroutine contract_gradi_Lik(params, constants, isph, sigma, xi, basloc, dbsloc, vplm, vcos, vsin, fx )
    type(ddx_params_type), intent(in) :: params
    type(ddx_constants_type), intent(in) :: constants
      integer,                         intent(in)    :: isph
      real(dp),  dimension(constants % nbasis, params % nsph), intent(in)    :: sigma
      real(dp),  dimension(params % ngrid),       intent(in)    :: xi
      real(dp),  dimension(constants % nbasis),      intent(inout) :: basloc, vplm
      real(dp),  dimension(3, constants % nbasis),    intent(inout) :: dbsloc
      real(dp),  dimension(params % lmax+1),      intent(inout) :: vcos, vsin
      real(dp),  dimension(3),           intent(inout) :: fx
      integer :: ig, ij, jsph, l, ind, m
      real(dp)  :: vvij, tij, xij, oij, t, fac, fl, f1, f2, f3, beta, tlow, thigh
      real(dp)  :: vij(3), sij(3), alp(3), va(3)
      real(dp), external :: dnrm2
      tlow  = one - pt5*(one - params % se)*params % eta
      thigh = one + pt5*(one + params % se)*params % eta

      do ig = 1, params % ngrid
        va = zero
        do ij = constants % inl(isph), constants % inl(isph+1) - 1
          jsph = constants % nl(ij)
          vij  = params % csph(:,isph) + &
              & params % rsph(isph)*constants % cgrid(:,ig) - &
              & params % csph(:,jsph)
          !vvij = sqrt(dot_product(vij,vij))
          vvij = dnrm2(3, vij, 1)
          tij  = vvij/params % rsph(jsph)

          if (tij.ge.thigh) cycle

          sij  = vij/vvij
          !call dbasis(sij,basloc,dbsloc,vplm,vcos,vsin)
          call dbasis(params, constants, sij, basloc, dbsloc, vplm, vcos, vsin)
          alp  = zero
          t    = one
          do l = 1, params % lmax
            ind = l*l + l + 1
            fl  = dble(l)
            fac = t/(constants % vscales(ind)**2)
            do m = -l, l
              f2 = fac*sigma(ind+m,jsph)
              f1 = f2*fl*basloc(ind+m)
              alp(:) = alp(:) + f1*sij(:) + f2*dbsloc(:,ind+m)
            end do
            t = t*tij
          end do
          beta = intmlp(params, constants, tij,sigma(:,jsph),basloc)
          xij = fsw(tij, params % se, params % eta)
          if (constants % fi(ig,isph).gt.one) then
            oij = xij/constants % fi(ig,isph)
            f2  = -oij/constants % fi(ig,isph)
          else
            oij = xij
            f2  = zero
          end if
          f1 = oij/params % rsph(jsph)
          va(:) = va(:) + f1*alp(:) + beta*f2*constants % zi(:,ig,isph)
          if (tij .gt. tlow) then
            f3 = beta*dfsw(tij,params % se,params % eta)/params % rsph(jsph)
            if (constants % fi(ig,isph).gt.one) f3 = f3/constants % fi(ig,isph)
            va(:) = va(:) + f3*sij(:)
          end if
        end do
        fx = fx - constants % wgrid(ig)*xi(ig)*va(:)
      end do
end subroutine contract_gradi_Lik

!> Contribution to the gradients of the ddCOSMO matrix
subroutine contract_gradi_Lji(params, constants, isph, sigma, xi, basloc, dbsloc, vplm, vcos, vsin, fx )
    type(ddx_params_type), intent(in) :: params
    type(ddx_constants_type), intent(in) :: constants
      integer,                         intent(in)    :: isph
      real(dp),  dimension(constants % nbasis, params % nsph), intent(in)    :: sigma
      real(dp),  dimension(params % ngrid, params % nsph),  intent(in)    :: xi
      real(dp),  dimension(constants % nbasis),      intent(inout) :: basloc, vplm
      real(dp),  dimension(3, constants % nbasis),    intent(inout) :: dbsloc
      real(dp),  dimension(params % lmax+1),      intent(inout) :: vcos, vsin
      real(dp),  dimension(3),           intent(inout) :: fx

      integer :: ig, ji, jsph, l, ind, m, jk, ksph
      logical :: proc
      real(dp)  :: vvji, tji, xji, oji, t, fac, fl, f1, f2, beta, di, tlow, thigh
      real(dp)  :: b, g1, g2, vvjk, tjk, xjk
      real(dp)  :: vji(3), sji(3), alp(3), vb(3), vjk(3), sjk(3), vc(3)
      real(dp) :: rho, ctheta, stheta, cphi, sphi
      real(dp), external :: dnrm2

      tlow  = one - pt5*(one - params % se)*params % eta
      thigh = one + pt5*(one + params % se)*params % eta

      do ig = 1, params % ngrid
        vb = zero
        vc = zero
        do ji = constants % inl(isph), constants % inl(isph+1) - 1
          jsph = constants % nl(ji)
          vji  = params % csph(:,jsph) + &
              & params % rsph(jsph)*constants % cgrid(:,ig) - &
              & params % csph(:,isph)
          !vvji = sqrt(dot_product(vji,vji))
          vvji = dnrm2(3, vji, 1)
          tji  = vvji/params % rsph(isph)

          if (tji.gt.thigh) cycle

          sji  = vji/vvji
          !call dbasis(sji,basloc,dbsloc,vplm,vcos,vsin)
          call dbasis(params, constants, sji, basloc, dbsloc, vplm, vcos, vsin)

          alp = zero
          t   = one
          do l = 1, params % lmax
            ind = l*l + l + 1
            fl  = dble(l)
            fac = t/(constants % vscales(ind)**2)
            do m = -l, l
              f2 = fac*sigma(ind+m,isph)
              f1 = f2*fl*basloc(ind+m)
              alp = alp + f1*sji + f2*dbsloc(:,ind+m)
            end do
            t = t*tji
          end do
          xji = fsw(tji, params % se, params % eta)
          if (constants % fi(ig,jsph).gt.one) then
            oji = xji/constants % fi(ig,jsph)
          else
            oji = xji
          end if
          f1 = oji/params % rsph(isph)
          vb = vb + f1*alp*xi(ig,jsph)
          if (tji .gt. tlow) then
            beta = intmlp(params, constants, tji, sigma(:,isph), basloc)
            if (constants % fi(ig,jsph) .gt. one) then
              di  = one/constants % fi(ig,jsph)
              fac = di*xji
              proc = .false.
              b    = zero
              do jk = constants % inl(jsph), constants % inl(jsph+1) - 1
                ksph = constants % nl(jk)
                vjk  = params % csph(:,jsph) + &
                    & params % rsph(jsph)*constants % cgrid(:,ig) - &
                    & params % csph(:,ksph)
                !vvjk = sqrt(dot_product(vjk,vjk))
                vvjk = dnrm2(3, vjk, 1)
                tjk  = vvjk/params % rsph(ksph)
                if (ksph.ne.isph) then
                  if (tjk .le. thigh) then
                    proc = .true.
                    sjk  = vjk/vvjk
                    !call ylmbas(sjk,basloc,vplm,vcos,vsin)
                    call ylmbas(sjk, rho, ctheta, stheta, cphi, sphi, &
                        & params % lmax, constants % vscales, basloc, vplm, &
                        & vcos, vsin)
                    g1  = intmlp(params, constants, tjk, sigma(:,ksph), basloc)
                    xjk = fsw(tjk, params % se, params % eta)
                    b   = b + g1*xjk
                  end if
                end if
              end do
              if (proc) then
                g1 = di*di*dfsw(tji, params % se, params % eta)/params % rsph(isph)
                g2 = g1*xi(ig,jsph)*b
                vc = vc + g2*sji
              end if
            else
              di  = one
              fac = zero
            end if
            f2 = (one-fac)*di*dfsw(tji, params % se, params % eta)/params % rsph(isph)
            vb = vb + f2*xi(ig,jsph)*beta*sji
          end if
        end do
        fx = fx + constants % wgrid(ig)*(vb - vc)
      end do
end subroutine contract_gradi_Lji

!> Gradient of the characteristic function U
subroutine contract_grad_U(params, constants, isph, xi, phi, fx )
    type(ddx_params_type), intent(in) :: params
    type(ddx_constants_type), intent(in) :: constants
      integer,                        intent(in)    :: isph
      real(dp),  dimension(params % ngrid, params % nsph), intent(in)    :: xi, phi
      real(dp),  dimension(3),          intent(inout) :: fx
      integer :: ig, ji, jsph
      real(dp)  :: vvji, tji, fac, swthr
      real(dp)  :: alp(3), vji(3), sji(3)
      real(dp), external :: dnrm2
      do ig = 1, params % ngrid
        alp = zero
        if (constants % ui(ig,isph) .gt. zero .and. constants % ui(ig,isph).lt.one) then
          alp = alp + phi(ig,isph)*xi(ig,isph)*constants % zi(:,ig,isph)
        end if
        do ji = constants % inl(isph), constants % inl(isph+1) - 1
          jsph  = constants % nl(ji)
          vji   = params % csph(:,jsph) + &
              & params % rsph(jsph)*constants % cgrid(:,ig) - &
              & params % csph(:,isph)
          !vvji  = sqrt(dot_product(vji,vji))
          vvji = dnrm2(3, vji, 1)
          tji   = vvji/params % rsph(isph)
          swthr = one + (params % se + 1.d0)*params % eta / 2.d0
          if (tji.lt.swthr .and. tji.gt.swthr-params % eta .and. constants % ui(ig,jsph).gt.zero) then
            sji = vji/vvji
            fac = - dfsw(tji, params % se, params % eta)/params % rsph(isph)
            alp = alp + fac*phi(ig,jsph)*xi(ig,jsph)*sji
          end if
        end do
        fx = fx - constants % wgrid(ig)*alp
      end do
end subroutine contract_grad_U

!> Subroutine to compute contraction of B matrix
!!
!! @param[in]  params     : Input parameter file
!! @param[in]  constants  : Input constants file
!! @param[in]  isph       : Index of sphere
!! @param[in]  Xe         : Solution vector Xe
!! @param[in]  Xadj_e     : Adjoint solution on evaluated on grid points Xadj_e_sgrid
!! @param[out] force      : Force of adjoint part

subroutine contract_grad_B(params, constants, isph, Xe, Xadj_e, force)
    !! input/output
    type(ddx_params_type), intent(in) :: params
    type(ddx_constants_type), intent(in) :: constants
    integer, intent(in) :: isph
    real(dp), dimension(constants % nbasis, params % nsph), intent(in) :: Xe
    real(dp), dimension(params % ngrid, params % nsph), intent(in) :: Xadj_e
    real(dp), dimension(3), intent(inout) :: force

    call contract_gradi_Bik(params, constants, isph, Xe(:,:), &
        & Xadj_e(:, isph), force)
    call contract_gradi_Bji(params, constants, isph, Xe(:,:), Xadj_e, force)

end subroutine contract_grad_B

!> Subroutine to compute contraction of C matrix
!!
!! @param[in]  params      : Input parameter file
!! @param[in]  constants   : Input constants file
!! @param[in]  workspace   : Input workspace
!! @param[in] Xr           : Solution of the Laplace problem
!! @param[in] Xe           : Solution of the HSP problem
!! @param[in] Xadj_r_sgrid : Solution of the Adjoint Laplace problem evaluated at the
!!                           grid
!! @param[in] Xadj_e_sgrid : Solution of the Adjoint HSP problem evaluated at the grid
!! @param[in] Xadj_r       : Adjoint solution of the Laplace problem
!! @param[in] Xadj_e       : Adjoint solution of the HSP problem
!! @param[inout] force     : Force
!! @param[out] diff_re     : epsilon_1/epsilon_2 * l'/r_j[Xr]_jl'm'
!!                         - (i'_l'(r_j)/i_l'(r_j))[Xe]_jl'm'
subroutine contract_grad_C(params, constants, workspace, Xr, Xe, Xadj_r_sgrid, &
    & Xadj_e_sgrid, Xadj_r, Xadj_e, force, diff_re)
    !! input/output
    type(ddx_params_type), intent(in) :: params
    type(ddx_constants_type), intent(in) :: constants
    type(ddx_workspace_type), intent(inout) :: workspace
    real(dp), dimension(constants % nbasis, params % nsph), intent(in) :: Xr, Xe
    real(dp), dimension(params % ngrid, params % nsph), intent(in) :: Xadj_r_sgrid, Xadj_e_sgrid
    real(dp), dimension(constants % nbasis, params % nsph), intent(in) :: Xadj_r, Xadj_e
    real(dp), dimension(3, params % nsph), intent(inout) :: force
    real(dp), dimension(constants % nbasis, params % nsph), intent(out) :: diff_re

    call contract_grad_C_worker2(params, constants, workspace, Xr, Xe, Xadj_r_sgrid, &
        & Xadj_e_sgrid, Xadj_r, Xadj_e, force, diff_re)
    if (workspace % error_flag .eq. 1) return
    call contract_grad_C_worker1(params, constants, workspace, Xadj_r_sgrid, &
        & Xadj_e_sgrid, diff_re, force)
    if (workspace % error_flag .eq. 1) return

end subroutine contract_grad_C


!> Subroutine to compute contraction of F0
!! @param[in]  params             : Input parameter file
!! @param[in]  constants          : Input constants file
!! @param[in]  workspace          : Input workspace
!! @param[in] sol_sgrid           : Solution of the Adjoint problem evaluated at the grid
!! @param[in] sol_adj             : Adjoint solution
!! @param[in]  normal_hessian_cav : Normal of the Hessian evaluated at cavity points
!! @param[in]  icav_g             : Index of outside cavity point
!! @param[out] force              : Force
subroutine contract_grad_f(params, constants, workspace, sol_adj, sol_sgrid, &
    & gradpsi, normal_hessian_cav, icav_g, force, state)
    type(ddx_params_type), intent(in) :: params
    type(ddx_constants_type), intent(in) :: constants
    type(ddx_workspace_type), intent(inout) :: workspace
    type(ddx_state_type), intent(inout) :: state
    real(dp), dimension(constants % nbasis, params % nsph), intent(in) :: sol_adj
    real(dp), dimension(params % ngrid, params % nsph), intent(in) :: sol_sgrid
    real(dp), dimension(3, constants % ncav), intent(in) :: gradpsi
    real(dp), dimension(3, constants % ncav), intent(in) :: normal_hessian_cav
    integer, intent(inout) :: icav_g
    real(dp), dimension(3, params % nsph), intent(inout) :: force

    call contract_grad_f_worker1(params, constants, workspace, sol_adj, sol_sgrid, &
        & gradpsi, force)
    if (workspace % error_flag .eq. 1) return
    call contract_grad_f_worker2(params, constants, workspace, sol_sgrid, gradpsi, &
        & normal_hessian_cav, icav_g, force, state)
    if (workspace % error_flag .eq. 1) return

end subroutine contract_grad_f

!> Subroutine to compute K^A counterpart for the HSP equation. Similar to contract_gradi_Lik.
!!
!! @param[in]  params    : Input parameter file
!! @param[in]  constants : Input constants file
!! @param[in]  isph      : Index of sphere
!! @param[in]  Xe        : Solution vector Xe
!! @param[in]  Xadj_e    : Adjoint solution on evaluated on grid points Xadj_e_sgrid
!! @param[out] force     : Force
subroutine contract_gradi_Bik(params, constants, isph, Xe, Xadj_e, force)
    !! input/output
    type(ddx_params_type), intent(in) :: params
    type(ddx_constants_type), intent(in) :: constants
    integer, intent(in) :: isph
    real(dp), dimension(constants % nbasis, params % nsph), intent(in) :: Xe
    real(dp), dimension(params % ngrid), intent(in) :: Xadj_e
    real(dp), dimension(3), intent(inout) :: force

    ! Local Variables
    integer :: igrid, ineigh, jsph
    real(dp), dimension(0:params % lmax) :: SI_rijn
    real(dp), dimension(0:params % lmax) :: DI_rijn
    ! beta   : Eq.(53) Stamm.etal.18
    ! tlow   : Lower bound for switch region
    ! thigh  : Upper bound for switch region
    ! f1     : First factor in alpha computation
    ! f2     : Second factor in alpha computation
    real(dp)  :: rijn, tij, beta, tlow, thigh, xij, oij, f1, f2, f3
    ! alpha : Eq.(52) Stamm.etal.18
    ! va    : Eq.(54) Stamm.etal.18
    real(dp)  :: vij(3), sij(3), alpha(3), va(3), rj, vtij(3)
    real(dp), external :: dnrm2
    real(dp) :: work(params % lmax+1)
    complex(dp) :: work_complex(params % lmax+1)

    SI_rijn = 0
    DI_rijn = 0

    tlow  = one - pt5*(one - params % se)*params % eta
    thigh = one + pt5*(one + params % se)*params % eta

    ! Loop over grid points
    do igrid = 1, params % ngrid
        va = zero
        do ineigh = constants % inl(isph), constants % inl(isph+1) - 1
            jsph = constants % nl(ineigh)
            vij  = params % csph(:,isph) + &
                & params % rsph(isph)*constants % cgrid(:,igrid) - &
                & params % csph(:,jsph)
            rijn = dnrm2(3, vij, 1)
            tij  = rijn/params % rsph(jsph)
            rj = params % rsph(jsph)
            if (tij.ge.thigh) cycle
            ! Computation of modified spherical Bessel function values
            sij  = vij/rijn
            vtij = vij*params % kappa
            call fmm_l2p_bessel_grad(vtij, params % rsph(jsph)*params % kappa, &
                & params % lmax, constants % vscales, params % kappa, &
                & Xe(:, jsph), zero, alpha)
            call fmm_l2p_bessel_work(vtij, params % lmax, constants % vscales, &
                & constants % SI_ri(:, jsph), one, Xe(:, jsph), zero, beta, &
                & work_complex, work)
            xij = fsw(tij, params % se, params % eta)
            if (constants % fi(igrid,isph).gt.one) then
                oij = xij/constants % fi(igrid,isph)
                f2  = -oij/constants % fi(igrid,isph)
            else
                oij = xij
                f2  = zero
            end if
            f1 = oij
            va(:) = va(:) + f1*alpha(:) + beta*f2*constants % zi(:,igrid,isph)
            if (tij .gt. tlow) then
                f3 = beta*dfsw(tij,params % se,params % eta)/params % rsph(jsph)
                if (constants % fi(igrid,isph).gt.one) &
                    & f3 = f3/constants % fi(igrid,isph)
                va(:) = va(:) + f3*sij(:)
            end if
        end do
        force = force - constants % wgrid(igrid)*Xadj_e(igrid)*va(:)
    end do
end subroutine contract_gradi_Bik


!> Subroutine to compute K^A+K^C counterpart for the HSP equation. Similar to contract_gradi_Lji.
!!
!! @param[in]  params     : Input parameter file
!! @param[in]  constants  : Input constants file
!! @param[in]  workspace  : Input workspace
!! @param[in]  isph       : Index of sphere
!! @param[in]  Xe         : Solution vector Xe
!! @param[in]  Xadj_e     : Adjoint solution on evaluated on grid points Xadj_e_sgrid
!! @param[out] force      : Force of adjoint part
subroutine contract_gradi_Bji(params, constants, isph, Xe, Xadj_e, force)
    !! input/output
    type(ddx_params_type), intent(in) :: params
    type(ddx_constants_type), intent(in) :: constants
    integer, intent(in)    :: isph
    real(dp), dimension(constants % nbasis, params % nsph), intent(in) :: Xe
    real(dp), dimension(params % ngrid, params % nsph),  intent(in) :: Xadj_e
    real(dp), dimension(3), intent(inout) :: force

    ! Local Variables
    ! jk : Row pointer over kth row
    integer :: igrid, jsph, ksph, ineigh, jk
    real(dp), dimension(0:params % lmax) :: SI_rjin, SI_rjkn
    real(dp), dimension(0:params % lmax) :: DI_rjin, DI_rjkn

    logical :: proc
    ! fac     : \delta_fj_n*\omega^\eta_ji
    ! f1      : First factor in alpha computation
    ! f2      : Second factor in alpha computation
    ! beta_ji : Eq.(57) Stamm.etal.18
    ! dj      : Before Eq.(10) Stamm.etal.18
    real(dp)  :: rjin, tji, xji, oji, fac, f1, f2, beta_ji, dj, tlow, thigh
    real(dp)  :: b, beta_jk, g1, g2, rjkn, tjk, xjk
    ! alpha : Eq.(56) Stamm.etal.18
    ! vb    : Eq.(60) Stamm.etal.18
    ! vc    : Eq.(59) Stamm.etal.18
    real(dp)  :: vji(3), sji(3), vjk(3), alpha(3), vb(3), vc(3), &
        & vtji(3), vtjk(3)
    ! rho    : Argument for ylmbas
    ! ctheta : Argument for ylmbas
    ! stheta : Argument for ylmbas
    ! cphi   : Argument for ylmbas
    ! sphi   : Argument for ylmbas
    real(dp) :: ri

    real(dp), external :: dnrm2
    real(dp) :: work(params % lmax+1)
    complex(dp) :: work_complex(params % lmax+1)

    SI_rjin = 0
    DI_rjin = 0
    SI_rjkn = 0
    DI_rjkn = 0

    tlow  = one - pt5*(one - params % se)*params % eta
    thigh = one + pt5*(one + params % se)*params % eta

    do igrid = 1, params % ngrid
        vb = zero
        vc = zero
        do ineigh = constants % inl(isph), constants % inl(isph+1) - 1
            jsph = constants % nl(ineigh)
            vji  = params % csph(:,jsph) + &
                    & params % rsph(jsph)*constants % cgrid(:,igrid) - &
                    & params % csph(:,isph)
            rjin = dnrm2(3, vji, 1)
            ri = params % rsph(isph)
            tji  = rjin/ri

            if (tji.gt.thigh) cycle

            sji  = vji/rjin
            vtji = vji*params % kappa
            call fmm_l2p_bessel_grad(vtji, params % rsph(isph)*params % kappa, &
                & params % lmax, constants % vscales, params % kappa, &
                & Xe(:, isph), zero, alpha)
            xji = fsw(tji,params % se,params % eta)
            if (constants % fi(igrid,jsph).gt.one) then
                oji = xji/constants % fi(igrid,jsph)
            else
                oji = xji
            end if
            f1 = oji
            vb = vb + f1*alpha*Xadj_e(igrid,jsph)
            if (tji .gt. tlow) then
                call fmm_l2p_bessel_work(vtji, params % lmax, &
                    & constants % vscales, constants % SI_ri(:, isph), one, &
                    & Xe(:, isph), zero, beta_ji, work_complex, work)
            if (constants % fi(igrid,jsph) .gt. one) then
                dj  = one/constants % fi(igrid,jsph)
                fac = dj*xji
                proc = .false.
                b    = zero
                do jk = constants % inl(jsph), constants % inl(jsph+1) - 1
                    ksph = constants % nl(jk)
                    vjk  = params % csph(:,jsph) + &
                        & params % rsph(jsph)*constants % cgrid(:,igrid) - &
                        & params % csph(:,ksph)
                    rjkn = dnrm2(3, vjk, 1)
                    tjk  = rjkn/params % rsph(ksph)
                    if (ksph.ne.isph) then
                        if (tjk .le. thigh) then
                            proc = .true.
                            vtjk = vjk*params % kappa
                            call fmm_l2p_bessel_work(vtjk, params % lmax, &
                                & constants % vscales, &
                                & constants % SI_ri(:, ksph), one, Xe(:, ksph), &
                                & zero, beta_jk, work_complex, work)
                            xjk = fsw(tjk, params % se, params % eta)
                            b = b + beta_jk*xjk
                        end if
                    end if
                end do
                if (proc) then
                    g1 = dj*dj*dfsw(tji,params % se,params % eta) &
                        & /params % rsph(isph)
                    g2 = g1*Xadj_e(igrid,jsph)*b
                    vc = vc + g2*sji
                end if
              else
                  dj  = one
                  fac = zero
              end if
              f2 = (one-fac)*dj*dfsw(tji,params % se,params % eta) &
                  & /params % rsph(isph)
              vb = vb + f2*Xadj_e(igrid,jsph)*beta_ji*sji
            end if
        end do
        force = force + constants % wgrid(igrid)*(vb - vc)
    end do
end subroutine contract_gradi_Bji


!> Subroutine to calculate the third derivative term in C1_C2 matrix,
!! namely the derivative of PU_i
!!
!! @param[in]  params       : Input parameter file
!! @param[in]  constants    : Input constants file
!! @param[in]  workspace    : Input workspace
!! @param[in]  Xadj_r_sgrid : Adjoint Laplace solution evaluated at grid point
!! @param[in]  Xadj_e_sgrid : Adjoint HSP solution evaluated at grid point
!! @param[in]  diff_re      : l'/r_j[Xr]_jl'm' -(i'_l'(r_j)/i_l'(r_j))[Xe]_jl'm'
!! @param[out] force        : Force
subroutine contract_grad_C_worker1(params, constants, workspace, Xadj_r_sgrid, &
    & Xadj_e_sgrid, diff_re, force)
    !! Inputs
    type(ddx_params_type), intent(in) :: params
    type(ddx_constants_type), intent(in) :: constants
    type(ddx_workspace_type), intent(inout) :: workspace
    real(dp), dimension(constants % nbasis, params % nsph), intent(in) :: &
        & diff_re
    real(dp), dimension(params % ngrid, params % nsph), intent(in) :: &
        & Xadj_r_sgrid, Xadj_e_sgrid
    real(dp), dimension(3, params % nsph), intent(inout) :: force
    ! Local variable
    ! igrid0: Index for grid point n0
    integer :: isph, jsph, igrid, l0, m0, ind0, igrid0, icav, &
        & indl, inode, istat
    ! term  : SK_rijn/SK_rj
    ! termi : DI_ri/SI_ri
    ! termk : DK_ri/SK_ri
    ! sum_int : Intermediate sum
    ! sum_r   : Intermediate sum for Laplace
    ! sum_e   : Intermediate sum for HSP
    real(dp) :: sum_int, sum_r, sum_e
    real(dp) :: rijn
    real(dp)  :: vij(3), sij(3), vtij(3)

    ! local allocatable
    ! phi_n_r : Phi corresponding to Laplace problem
    ! phi_n_e : Phi corresponding to HSP problem
    ! coefY_d : sum_{l0m0} C_ik*term*Y_l0m0^j(x_in)*Y_l0m0(s_n)
    ! diff_re_sgrid : diff_re evaluated at grid point
    real(dp), allocatable :: phi_n_r(:,:), phi_n_e(:,:), coefY_d(:,:,:), &
        & diff_re_sgrid(:,:)

    ! basloc : Y_lm(s_n)
    ! vplm   : Argument to call ylmbas
    real(dp),  dimension(constants % nbasis):: basloc, vplm
    ! dbasloc : Derivative of Y_lm(s_n)
    real(dp),  dimension(3, constants % nbasis):: dbasloc
    ! vcos   : Argument to call ylmbas
    ! vsin   : Argument to call ylmbas
    real(dp),  dimension(params % lmax+1):: vcos, vsin
    ! SK_rijn : Besssel function of first kind for rijn
    ! DK_rijn : Derivative of Besssel function of first kind for rijn
    real(dp), dimension(0:params % lmax) :: SK_rijn, DK_rijn
    real(dp) :: coef(constants % nbasis0), work(constants % lmax0+1)
    complex(dp) :: work_complex(constants % lmax0+1)

    allocate(phi_n_r(params % ngrid, params % nsph), &
        & phi_n_e(params % ngrid, params % nsph), &
        & diff_re_sgrid(params % ngrid, params % nsph), stat=istat)
    if (istat.ne.0) then
        workspace % error_flag = 1
        workspace % error_message = "allocation error in ddx_contract_grad_C_worker1"
        return
    end if
!
    sum_int = zero
    sum_r = zero
    sum_e = zero
    phi_n_r = zero
    phi_n_e = zero
    diff_re_sgrid = zero
    basloc = zero
    vplm = zero
    dbasloc = zero
    vcos = zero
    vsin = zero
    SK_rijn = zero
    DK_rijn = zero

    if (params % fmm .eq. 0) then
        allocate(coefY_d(constants % ncav, params % ngrid, params % nsph), &
            & stat=istat)
        if (istat.ne.0) then
            workspace % error_flag = 1
            workspace % error_message = "allocation error in fmm ddx_contract_grad_C_worker1"
            return
        end if
        coefY_d = zero
        ! Compute  summation over l0, m0
        ! Loop over the sphers j
        do jsph = 1, params % nsph
          ! Loop over the grid points n0
          do igrid0 = 1, params % ngrid
            icav = zero
            ! Loop over spheres i
            do isph = 1, params % nsph
              ! Loop over grid points n
              do igrid = 1, params % ngrid
                ! Check for U_i^{eta}(x_in)
                if(constants % ui(igrid, isph) .gt. zero) then
                  icav = icav + 1
                  vij  = params % csph(:,isph) + &
                         & params % rsph(isph)*constants % cgrid(:,igrid) - &
                         & params % csph(:,jsph)
                  rijn = sqrt(dot_product(vij,vij))
                  sij = vij/rijn

                  do l0 = 0, constants % lmax0
                    do m0 = -l0,l0
                      ind0 = l0**2 + l0 + m0 + 1
                      coef(ind0) = constants % vgrid(ind0, igrid0) * &
                          & constants % C_ik(l0, jsph)
                    end do
                  end do
                  vtij = vij*params % kappa
                  call fmm_m2p_bessel_work(vtij, constants % lmax0, &
                      & constants % vscales, constants % SK_ri(:, jsph), one, &
                      & coef, zero, coefY_d(icav, igrid0, jsph), work_complex, work)
                end if
              end do
            end do
          end do
        end do

        ! Compute phi_in
        ! Loop over spheres j
        do jsph = 1, params % nsph
          ! Loop over grid points n0
          do igrid0 = 1, params % ngrid
            icav = zero
            sum_r = zero
            sum_e = zero
            ! Loop over sphers i
            do isph = 1, params % nsph
              ! Loop over grid points n
              do igrid = 1, params % ngrid
                if(constants % ui(igrid, isph) .gt. zero) then
                  icav = icav + 1
                  sum_r = sum_r + coefY_d(icav, igrid0, jsph)*Xadj_r_sgrid(igrid, isph) &
                          & * constants % wgrid(igrid)*constants % ui(igrid, isph)
                  sum_e = sum_e + coefY_d(icav, igrid0, jsph)*Xadj_e_sgrid(igrid, isph) &
                          & * constants % wgrid(igrid)*constants % ui(igrid, isph)
                end if
              end do
            end do
            phi_n_r(igrid0, jsph) = sum_r
            phi_n_e(igrid0, jsph) = sum_e
          end do
        end do
    else
        ! Compute phi_n_r at first
        ! Adjoint integration from spherical harmonics to grid points is not needed
        ! here as ygrid already contains grid values, we just need to scale it by
        ! weights of grid points
        do isph = 1, params % nsph
            workspace % tmp_grid(:, isph) = Xadj_r_sgrid(:, isph) * &
                & constants % wgrid(:) * constants % ui(:, isph)
        end do
        ! Adjoint FMM
        call tree_m2p_bessel_adj(params, constants, constants % lmax0, one, &
            & workspace % tmp_grid, zero, params % lmax, workspace % tmp_sph)
        call tree_l2p_bessel_adj(params, constants, one, workspace % tmp_grid, &
            & zero, workspace % tmp_node_l)
        call tree_l2l_bessel_rotation_adj(params, constants, &
            & workspace % tmp_node_l)
        call tree_m2l_bessel_rotation_adj(params, constants, &
            & workspace % tmp_node_l, workspace % tmp_node_m)
        call tree_m2m_bessel_rotation_adj(params, constants, &
            & workspace % tmp_node_m)
        ! Properly load adjoint multipole harmonics into tmp_sph
        if(constants % lmax0 .lt. params % pm) then
            do isph = 1, params % nsph
                inode = constants % snode(isph)
                workspace % tmp_sph(1:constants % nbasis0, isph) = &
                    & workspace % tmp_sph(1:constants % nbasis0, isph) + &
                    & workspace % tmp_node_m(1:constants % nbasis0, inode)
            end do
        else
            indl = (params % pm+1)**2
            do isph = 1, params % nsph
                inode = constants % snode(isph)
                workspace % tmp_sph(1:indl, isph) = &
                    & workspace % tmp_sph(1:indl, isph) + &
                    & workspace % tmp_node_m(:, inode)
            end do
        end if
        ! Scale by C_ik
        do isph = 1, params % nsph
            do l0 = 0, constants % lmax0
                ind0 = l0*l0 + l0 + 1
                workspace % tmp_sph(ind0-l0:ind0+l0, isph) = &
                    & workspace % tmp_sph(ind0-l0:ind0+l0, isph) * &
                    & constants % C_ik(l0, isph)
            end do
        end do
        ! Multiply by vgrid
        call dgemm('T', 'N', params % ngrid, params % nsph, constants % nbasis0, &
            & one, constants % vgrid, constants % vgrid_nbasis, &
            & workspace % tmp_sph, constants % nbasis, zero, phi_n_r, params % ngrid)
        ! Compute phi_n_e now
        ! Adjoint integration from spherical harmonics to grid points is not needed
        ! here as ygrid already contains grid values, we just need to scale it by
        ! weights of grid points
        do isph = 1, params % nsph
            workspace % tmp_grid(:, isph) = Xadj_e_sgrid(:, isph) * &
                & constants % wgrid(:) * constants % ui(:, isph)
        end do
        ! Adjoint FMM
        call tree_m2p_bessel_adj(params, constants, constants % lmax0, one, &
            & workspace % tmp_grid, zero, params % lmax, workspace % tmp_sph)
        call tree_l2p_bessel_adj(params, constants, one, workspace % tmp_grid, &
            & zero, workspace % tmp_node_l)
        call tree_l2l_bessel_rotation_adj(params, constants, &
            & workspace % tmp_node_l)
        call tree_m2l_bessel_rotation_adj(params, constants, &
            & workspace % tmp_node_l, workspace % tmp_node_m)
        call tree_m2m_bessel_rotation_adj(params, constants, &
            & workspace % tmp_node_m)
        ! Properly load adjoint multipole harmonics into tmp_sph
        if(constants % lmax0 .lt. params % pm) then
            do isph = 1, params % nsph
                inode = constants % snode(isph)
                workspace % tmp_sph(1:constants % nbasis0, isph) = &
                    & workspace % tmp_sph(1:constants % nbasis0, isph) + &
                    & workspace % tmp_node_m(1:constants % nbasis0, inode)
            end do
        else
            indl = (params % pm+1)**2
            do isph = 1, params % nsph
                inode = constants % snode(isph)
                workspace % tmp_sph(1:indl, isph) = &
                    & workspace % tmp_sph(1:indl, isph) + &
                    & workspace % tmp_node_m(:, inode)
            end do
        end if
        ! Scale by C_ik
        do isph = 1, params % nsph
            do l0 = 0, constants % lmax0
                ind0 = l0*l0 + l0 + 1
                workspace % tmp_sph(ind0-l0:ind0+l0, isph) = &
                    & workspace % tmp_sph(ind0-l0:ind0+l0, isph) * &
                    & constants % C_ik(l0, isph)
            end do
        end do
        ! Multiply by vgrid
        call dgemm('T', 'N', params % ngrid, params % nsph, constants % nbasis0, &
            & one, constants % vgrid, constants % vgrid_nbasis, &
            & workspace % tmp_sph, constants % nbasis, zero, phi_n_e, params % ngrid)
    end if
    call dgemm('T', 'N', params % ngrid, params % nsph, &
              & constants % nbasis, one, constants % vgrid, constants % vgrid_nbasis, &
              & diff_re , constants % nbasis, zero, diff_re_sgrid, &
              & params % ngrid)
    do isph = 1, params % nsph
        call contract_grad_U(params, constants, isph, diff_re_sgrid, phi_n_r, force(:, isph))
        call contract_grad_U(params, constants, isph, diff_re_sgrid, phi_n_e, force(:, isph))
    end do

    deallocate(phi_n_r, phi_n_e, diff_re_sgrid, stat=istat)
    if (istat.ne.0) then
        workspace % error_flag = 1
        workspace % error_message = "deallocation error in ddx_contract_grad_C_worker1"
        return
    end if
    if (allocated(coefY_d)) then
        deallocate(coefY_d, stat=istat)
        if (istat.ne.0) then
            workspace % error_flag = 1
            workspace % error_message = "deallocation error in ddx_contract_grad_C_worker1"
            return
        end if
    end if
end subroutine contract_grad_C_worker1


!> Subroutine to compute the derivative of U_i(x_in) and \bf{k}^j_l0(x_in)Y^j_l0m0(x_in)
!!
!! contract_grad_C_worker2 : Force Derivative of U_i^e(x_in), k_l0, and Y_l0m0
!! @param[in]  params      : Input parameter file
!! @param[in]  constants   : Input constants file
!! @param[in]  workspace   : Input workspace
!! @param[in] ksph         : Derivative with respect to x_k
!! @param[in] Xr           : Solution of the Laplace problem
!! @param[in] Xe           : Solution of the HSP problem
!! @param[in] Xadj_r_sgrid : Solution of the Adjoint Laplace problem evaluated at the
!!                           grid
!! @param[in] Xadj_e_sgrid : Solution of the Adjoint HSP problem evaluated at the grid
!! @param[in] Xadj_r       : Adjoint solution of the Laplace problem
!! @param[in] Xadj_e       : Adjoint solution of the HSP problem
!! @param[inout] force     : Force
!! @param[out] diff_re     : epsilon_1/epsilon_2 * l'/r_j[Xr]_jl'm'
!!                         - (i'_l'(r_j)/i_l'(r_j))[Xe]_jl'm'
subroutine contract_grad_C_worker2(params, constants, workspace, Xr, Xe, &
        & Xadj_r_sgrid, Xadj_e_sgrid, Xadj_r, Xadj_e, force, diff_re)
    !! input/output
    type(ddx_params_type), intent(in) :: params
    type(ddx_constants_type), intent(in) :: constants
    type(ddx_workspace_type), intent(inout) :: workspace
    real(dp), dimension(constants % nbasis, params % nsph), intent(in) :: Xr, Xe
    real(dp), dimension(params % ngrid, params % nsph), intent(in) :: &
        & Xadj_r_sgrid, Xadj_e_sgrid
    real(dp), dimension(constants % nbasis, params % nsph), intent(in) :: &
        & Xadj_r, Xadj_e
    real(dp), dimension(3, params % nsph), intent(inout) :: force
    real(dp), dimension(constants % nbasis, params % nsph), intent(out) :: &
        & diff_re
    real(dp), external :: dnrm2
    ! Local variable
    integer :: isph, jsph, igrid, l, m, ind, l0, ind0, icav, indl, inode, &
        & ksph, knode, jnode, knear, jsph_node, istat
    ! val_dim3 : Intermediate value array of dimension 3
    real(dp), dimension(3) :: vij, vtij
    ! val   : Intermediate variable to compute diff_ep
    real(dp) :: val
    ! large local are allocatable
    ! phi_in : sum_{j=1}^N diff0_j * coefY_j
    ! diff_ep_dim3 : 3 dimensional couterpart of diff_ep
    ! sum_dim3 : Storage of sum
    ! diff0       : dot_product([PU_j]_l0m0^l'm', l'/r_j[Xr]_jl'm' -
    !                        (i'_l'(r_j)/i_l'(r_j))[Xe]_jl'm')
    real(dp), allocatable :: diff_ep_dim3(:,:), phi_in(:,:), sum_dim3(:,:,:), &
        & diff0(:,:), diff1(:,:), diff1_grad(:,:,:), l2l_grad(:,:,:)
    real(dp), dimension(0:params % lmax) :: SK_rijn, DK_rijn
    complex(dp) :: work_complex(constants % lmax0+2)
    real(dp) :: work(constants % lmax0+2)

    allocate(diff_ep_dim3(3, constants % ncav), &
        & phi_in(params % ngrid, params % nsph), &
        & sum_dim3(3, constants % nbasis, params % nsph), &
        & diff0(constants % nbasis0, params % nsph), &
        & diff1(constants % nbasis0, params % nsph), &
        & diff1_grad((constants % lmax0+2)**2, 3, params % nsph), &
        & l2l_grad((params % pl+2)**2, 3, params % nsph), stat=istat)
    if (istat.ne.0) then
        workspace % error_flag = 1
        workspace % error_message = "allocation error in ddx_contract_grad_C_worker2"
        return
    end if

    ! Setting initial values to zero
    SK_rijn = zero
    DK_rijn = zero

    diff_re = zero
    ! Compute l'/r_j[Xr]_jl'm' -(i'_l'(r_j)/i_l'(r_j))[Xe]_jl'm'
    !$omp parallel do default(none) shared(params,diff_re,constants,xr,xe) &
    !$omp private(jsph,l,m,ind) schedule(dynamic)
    do jsph = 1, params % nsph
      do l = 0, params % lmax
        do m = -l,l
          ind = l**2 + l + m + 1
          diff_re(ind,jsph) = (params % epsp/params % eps)*(l/params % rsph(jsph)) * &
                & Xr(ind,jsph) - constants % termimat(l,jsph)*Xe(ind,jsph)
        end do
      end do
    end do

    ! diff0 = Pchi * diff_re, linear scaling
    diff0 = zero
    !$omp parallel do default(none) shared(params,constants,diff_re,diff0, &
    !$omp diff1,diff1_grad) private(jsph,l0,ind0) schedule(dynamic)
    do jsph = 1, params % nsph
      do l0 = 0, constants % lmax0
        do ind0 = l0*l0+1, l0*l0+2*l0+1
          diff0(ind0, jsph) = dot_product(diff_re(:,jsph), &
              & constants % Pchi(:,ind0, jsph))
          diff1(ind0, jsph) = diff0(ind0, jsph) * constants % C_ik(l0, jsph)
        end do
      end do
      ! Prepare diff1_grad
      call fmm_m2m_bessel_grad(constants % lmax0, constants % SK_ri(:, jsph), &
          & constants % vscales, diff1(:, jsph), diff1_grad(:, :, jsph))
    end do

    if (params % fmm .eq. 0) then
        ! phi_in = diff0 * coefY
        ! Here, summation over j takes place
        phi_in = zero
        icav = 0
        do isph = 1, params % nsph
          do igrid = 1, params % ngrid
            if(constants % ui(igrid, isph) .gt. zero) then
              ! Extrenal grid point
              icav = icav + 1
              val = zero
              do jsph = 1, params % nsph
                !do ind0 = 1, constants % nbasis0
                !!====== This place requirs coefY, that is not precomputed anymore
                !  val = val + diff0(ind0,jsph)*constants % coefY(icav,ind0,jsph)
                !end do
                vij = params % csph(:, isph) + &
                    & params % rsph(isph)*constants % cgrid(:, igrid) - &
                    & params % csph(:, jsph)
                vtij = vij * params % kappa
                call fmm_m2p_bessel_work(vtij, constants % lmax0, &
                    & constants % vscales, constants % SK_ri(:, jsph), one, &
                    & diff1(:, jsph), one, val, work_complex, work)
              end do
              phi_in(igrid, isph) = val
            end if
          end do
        end do
    else
        ! phi_in
        ! Load input harmonics into tree data
        workspace % tmp_sph = zero
        workspace % tmp_sph(1:constants % nbasis0, :) = diff1(:, :)
        if(constants % lmax0 .lt. params % pm) then
            do isph = 1, params % nsph
                inode = constants % snode(isph)
                workspace % tmp_node_m(1:constants % nbasis0, inode) = &
                    & workspace % tmp_sph(1:constants % nbasis0, isph)
                workspace % tmp_node_m(constants % nbasis0+1:, inode) = zero
            end do
        else
            indl = (params % pm+1)**2
            do isph = 1, params % nsph
                inode = constants % snode(isph)
                workspace % tmp_node_m(:, inode) = workspace % tmp_sph(1:indl, isph)
            end do
        end if
        ! Do FMM operations
        call tree_m2m_bessel_rotation(params, constants, workspace % tmp_node_m)
        call tree_m2l_bessel_rotation(params, constants, workspace % tmp_node_m, &
            & workspace % tmp_node_l)
        call tree_l2l_bessel_rotation(params, constants, workspace % tmp_node_l)
        call tree_l2p_bessel(params, constants, one, workspace % tmp_node_l, zero, &
            & phi_in)
        call tree_m2p_bessel(params, constants, constants % lmax0, one, &
            & params % lmax, workspace % tmp_sph, one, &
            & phi_in)
        ! Make phi_in zero at internal grid points
        !$omp parallel do default(none) shared(params,constants,phi_in) &
        !$omp private(isph,igrid) schedule(dynamic)
        do isph = 1, params % nsph
            do igrid = 1, params % ngrid
                if (constants % ui(igrid, isph) .eq. zero) then
                    phi_in(igrid, isph) = zero
                end if
            end do
        end do
        ! Get gradients of the L2L
        !$omp parallel do default(none) shared(params,constants,workspace, &
        !$omp l2l_grad) private(isph,igrid,inode) schedule(dynamic)
        do isph = 1, params % nsph
            inode = constants % snode(isph)
            workspace % tmp_sph_l(:, isph) = workspace % tmp_node_l(:, inode)
            call fmm_l2l_bessel_grad(params % pl, &
                & constants % SI_ri(:, isph), constants % vscales, &
                & workspace % tmp_node_l(:, inode), &
                & l2l_grad(:, :, isph))
        end do
        workspace % tmp_sph = Xadj_r + Xadj_e
        call dgemm('T', 'N', params % ngrid, params % nsph, constants % nbasis, &
            & one, constants % vwgrid, constants % vgrid_nbasis, &
            & workspace % tmp_sph, constants % nbasis, zero, &
            & workspace % tmp_grid, params % ngrid)
        workspace % tmp_grid = workspace % tmp_grid * constants % ui
        ! Adjoint FMM with output tmp_sph2(:, :) which stores coefficients of
        ! harmonics of degree up to lmax+1
        call tree_m2p_bessel_nodiag_adj(params, constants, constants % lmax0+1, one, &
            & workspace % tmp_grid, zero, params % lmax+1, workspace % tmp_sph2)
        call tree_l2p_bessel_adj(params, constants, one, workspace % tmp_grid, zero, &
            & workspace % tmp_node_l)
        call tree_l2l_bessel_rotation_adj(params, constants, workspace % tmp_node_l)
        call tree_m2l_bessel_rotation_adj(params, constants, workspace % tmp_node_l, &
            & workspace % tmp_node_m)
        call tree_m2m_bessel_rotation_adj(params, constants, workspace % tmp_node_m)
        ! Properly load adjoint multipole harmonics into tmp_sph2 that holds
        ! harmonics of a degree up to lmax+1
        if(constants % lmax0+1 .lt. params % pm) then
            !$omp parallel do default(none) shared(params,constants, &
            !$omp workspace) private(isph,inode) schedule(dynamic)
            do isph = 1, params % nsph
                inode = constants % snode(isph)
                workspace % tmp_sph2(1:(constants % lmax0+2)**2, isph) = &
                    & workspace % tmp_sph2(1:(constants % lmax0+2)**2, isph) + &
                    & workspace % tmp_node_m(1:(constants % lmax0+2)**2, inode)
            end do
        else
            indl = (params % pm+1)**2
            !$omp parallel do default(none) shared(params,constants,indl, &
            !$omp workspace) private(isph,inode) schedule(dynamic)
            do isph = 1, params % nsph
                inode = constants % snode(isph)
                workspace % tmp_sph2(1:indl, isph) = &
                    & workspace % tmp_sph2(1:indl, isph) + &
                    & workspace % tmp_node_m(:, inode)
            end do
        end if
    end if

    do ksph = 1, params % nsph
        ! Computation of derivative of U_i^e(x_in)
        call contract_grad_U(params, constants, ksph, Xadj_r_sgrid, phi_in, force(:, ksph))
        call contract_grad_U(params, constants, ksph, Xadj_e_sgrid, phi_in, force(:, ksph))

        ! Aleksandr: my loop for the diff_ep_dim3
        diff_ep_dim3 = zero
        ! At first isph=ksph, jsph!=ksph
        icav = constants % icav_ia(ksph) - 1
        if (params % fmm .eq. 0) then
            do igrid = 1, params % ngrid
              if (constants % ui(igrid, ksph) .eq. zero) cycle
              icav = icav + 1
              do jsph = 1, params % nsph
                if (jsph .eq. ksph) cycle
                  vij  = params % csph(:,ksph) + &
                      & params % rsph(ksph)*constants % cgrid(:,igrid) - &
                      & params % csph(:,jsph)
                  vtij = vij * params % kappa
                  !call fmm_m2p_bessel_grad(vtij, &
                  !    & params % rsph(jsph)*params % kappa, &
                  !    & constants % lmax0, &
                  !    & constants % vscales, params % kappa, diff1(:, jsph), one, &
                  !    & diff_ep_dim3(:, icav))
                  call fmm_m2p_bessel_work(vtij, constants % lmax0+1, &
                      & constants % vscales, constants % SK_ri(:, jsph), &
                      & -params % kappa, diff1_grad(:, 1, jsph), one, &
                      & diff_ep_dim3(1, icav), work_complex, work)
                  call fmm_m2p_bessel_work(vtij, constants % lmax0+1, &
                      & constants % vscales, constants % SK_ri(:, jsph), &
                      & -params % kappa, diff1_grad(:, 2, jsph), one, &
                      & diff_ep_dim3(2, icav), work_complex, work)
                  call fmm_m2p_bessel_work(vtij, constants % lmax0+1, &
                      & constants % vscales, constants % SK_ri(:, jsph), &
                      & -params % kappa, diff1_grad(:, 3, jsph), one, &
                      & diff_ep_dim3(3, icav), work_complex, work)
              end do
            end do
        else
            knode = constants % snode(ksph)
            do igrid = 1, params % ngrid
                if (constants % ui(igrid, ksph) .eq. zero) cycle
                icav = icav + 1
                ! Far-field
                call dgemv('T', (params % pl+2)**2, 3, -params % kappa, &
                    & l2l_grad(1, 1, ksph), &
                    & (params % pl+2)**2, constants % vgrid(1, igrid), 1, &
                    & one, diff_ep_dim3(1, icav), 1)
                ! Near-field
                do knear = constants % snear(knode), constants % snear(knode+1)-1
                    jnode = constants % near(knear)
                    do jsph_node = constants % cluster(1, jnode), &
                        & constants % cluster(2, jnode)
                        jsph = constants % order(jsph_node)
                        if (jsph .eq. ksph) cycle
                        vij = params % csph(:, ksph) - params % csph(:, jsph) + &
                            & params % rsph(ksph)*constants % cgrid(:, igrid)
                        vtij = vij * params % kappa
                        call fmm_m2p_bessel_work(vtij, constants % lmax0+1, &
                            & constants % vscales, constants % SK_ri(:, jsph), &
                            & -params % kappa, diff1_grad(:, 1, jsph), one, &
                            & diff_ep_dim3(1, icav), work_complex, work)
                        call fmm_m2p_bessel_work(vtij, constants % lmax0+1, &
                            & constants % vscales, constants % SK_ri(:, jsph), &
                            & -params % kappa, diff1_grad(:, 2, jsph), one, &
                            & diff_ep_dim3(2, icav), work_complex, work)
                        call fmm_m2p_bessel_work(vtij, constants % lmax0+1, &
                            & constants % vscales, constants % SK_ri(:, jsph), &
                            & -params % kappa, diff1_grad(:, 3, jsph), one, &
                            & diff_ep_dim3(3, icav), work_complex, work)
                    end do
                end do
            end do
        end if
        sum_dim3 = zero
        icav = constants % icav_ia(ksph) - 1
        do igrid =1, params % ngrid
            if(constants % ui(igrid, ksph) .gt. zero) then
                icav = icav + 1
                do ind = 1, constants % nbasis
                    sum_dim3(:,ind,ksph) = sum_dim3(:,ind,ksph) &
                        & + diff_ep_dim3(:,icav)*constants % ui(igrid, ksph) &
                        & *constants % vwgrid(ind, igrid)
                end do
            end if
        end do
        do ind = 1, constants % nbasis
            force(:, ksph) = force(:, ksph) + &
                & sum_dim3(:, ind, ksph)*(Xadj_r(ind, ksph) + &
                & Xadj_e(ind, ksph))
        end do

        ! Now jsph=ksph and isph!=ksph
        if (params % fmm .eq. 0) then
            diff_ep_dim3 = zero
            sum_dim3 = zero
            do isph = 1, params % nsph
              if (isph .eq. ksph) cycle
              icav = constants % icav_ia(isph) - 1
              do igrid = 1, params % ngrid
                  if (constants % ui(igrid, isph) .eq. zero) cycle
                  icav = icav + 1
                  vij  = params % csph(:,isph) + &
                      & params % rsph(isph)*constants % cgrid(:,igrid) - &
                      & params % csph(:,ksph)
                  vtij = vij * params % kappa
                  !call fmm_m2p_bessel_grad(vij * params % kappa, &
                  !    & params % rsph(ksph)*params % kappa, &
                  !    & constants % lmax0, &
                  !    & constants % vscales, -params % kappa, diff1(:, ksph), one, &
                  !    & diff_ep_dim3(:, icav))
                  call fmm_m2p_bessel_work(vtij, constants % lmax0+1, &
                      & constants % vscales, constants % SK_ri(:, ksph), &
                      & params % kappa, diff1_grad(:, 1, ksph), one, &
                      & diff_ep_dim3(1, icav), work_complex, work)
                  call fmm_m2p_bessel_work(vtij, constants % lmax0+1, &
                      & constants % vscales, constants % SK_ri(:, ksph), &
                      & params % kappa, diff1_grad(:, 2, ksph), one, &
                      & diff_ep_dim3(2, icav), work_complex, work)
                  call fmm_m2p_bessel_work(vtij, constants % lmax0+1, &
                      & constants % vscales, constants % SK_ri(:, ksph), &
                      & params % kappa, diff1_grad(:, 3, ksph), one, &
                      & diff_ep_dim3(3, icav), work_complex, work)
              end do
            end do
            icav = zero
            do isph = 1, params % nsph
              do igrid =1, params % ngrid
                if(constants % ui(igrid, isph) .gt. zero) then
                  icav = icav + 1
                  do ind = 1, constants % nbasis
                    sum_dim3(:,ind,isph) = sum_dim3(:,ind,isph) &
                        & + diff_ep_dim3(:,icav)*constants % ui(igrid, isph) &
                        & *constants % vwgrid(ind, igrid)
                  end do
                end if
              end do
            end do
            ! Computation of derivative of \bf(k)_j^l0(x_in)\times Y^j_l0m0(x_in)
            do isph = 1, params % nsph
              do ind = 1, constants % nbasis
                force(:, ksph) = force(:, ksph) &
                    & + sum_dim3(:, ind, isph)*(Xadj_r(ind, isph) &
                    & + Xadj_e(ind, isph))
              end do
            end do
        else
            call dgemv('T', (constants % lmax0+2)**2, 3, params % kappa, &
                & diff1_grad(1, 1, ksph), (constants % lmax0+2)**2, &
                & workspace % tmp_sph2(1, ksph), 1, one, force(1, ksph), 1)
        end if
    end do
    deallocate(diff_ep_dim3, phi_in, sum_dim3, diff1_grad, l2l_grad, &
        & diff0, diff1, stat=istat)
    if (istat.ne.0) then
        workspace % error_flag = 1
        workspace % error_message = "deallocation error in ddx_contract_grad_C_worker2"
        return
    end if
end subroutine contract_grad_C_worker2

!> Subroutine to compute the derivative of U_i(x_in) and \bf{k}^j_l0(x_in)Y^j_l0m0(x_in)
!! in F0
!!
!! contract_grad_f_worker1 : Force Derivative of U_i^e(x_in), k_l0, and Y_l0m0 in F0
!! @param[in]  params      : Input parameter file
!! @param[in]  constants   : Input constants file
!! @param[in]  workspace   : Input workspace
!! @param[in] ksph         : Derivative with respect to x_k
!! @param[in] sol_sgrid    : Solution of the Adjoint problem evaluated at the grid
!! @param[in] sol_adj      : Adjoint solution
!! @param[in] gradpsi      : Gradient of Psi_0
!! @param[inout] force     : Force
subroutine contract_grad_f_worker1(params, constants, workspace, sol_adj, sol_sgrid, &
    & gradpsi, force)
    ! input/output
    type(ddx_params_type), intent(in) :: params
    type(ddx_constants_type), intent(in) :: constants
    type(ddx_workspace_type), intent(inout) :: workspace
    real(dp), dimension(constants % nbasis, params % nsph), intent(in) :: &
        & sol_adj
    real(dp), dimension(params % ngrid, params % nsph), intent(in) :: sol_sgrid
    real(dp), dimension(3, constants % ncav), intent(in) :: gradpsi
    real(dp), dimension(3, params % nsph), intent(inout) :: force

    ! local
    real(dp), external :: dnrm2
    integer :: isph, jsph, igrid, ind, l0, ind0, icav, ksph, &
        & knode, jnode, knear, jsph_node, indl, inode, istat
    ! val_dim3 : Intermediate value array of dimension 3
    real(dp), dimension(3) :: vij, vtij
    ! val     : Intermediate variable to compute diff_ep
    ! nderpsi : Derivative of psi on grid points
    real(dp) :: nderpsi, sum_int

    ! local allocatable
    ! phi_in : sum_{j=1}^N diff0_j * coefY_j
    ! diff_ep_dim3 : 3 dimensional couterpart of diff_ep
    ! sum_dim3 : Storage of sum
    ! Debug purpose
    ! These variables can be taken from the subroutine update_rhs
    ! diff0       : dot_product([PU_j]_l0m0^l'm', l'/r_j[Xr]_jl'm' -
    !                        (i'_l'(r_j)/i_l'(r_j))[Xe]_jl'm')
    ! sum_Sjin : \sum_j [S]_{jin} Eq.~(97) [QSM20.SISC]
    ! c0 : \sum_{n=1}^N_g w_n U_j^{x_nj}\partial_n psi_0(x_nj)Y_{l0m0}(s_n)
    real(dp), allocatable :: phi_in(:,:), diff_ep_dim3(:,:), &
        & sum_dim3(:,:,:), diff0(:,:), sum_sjin(:,:), &
        & c0_d(:,:), c0_d1(:,:), c0_d1_grad(:,:,:), l2l_grad(:,:,:)
    real(dp), dimension(0:params % lmax) :: SK_rijn, DK_rijn
    complex(dp) :: work_complex(constants % lmax0 + 2)
    real(dp) :: work(constants % lmax0 + 2)

    allocate(phi_in(params % ngrid, params % nsph), &
        & diff_ep_dim3(3, constants % ncav), &
        & sum_dim3(3, constants % nbasis, params % nsph), &
        & c0_d(constants % nbasis0, params % nsph), &
        & c0_d1(constants % nbasis0, params % nsph), &
        & c0_d1_grad((constants % lmax0+2)**2, 3, params % nsph), &
        & sum_Sjin(params % ngrid, params % nsph), &
        & l2l_grad((params % pl+2)**2, 3, params % nsph), &
        & diff0(constants % nbasis0, params % nsph), stat=istat)
    if (istat.ne.0) then
        workspace % error_flag = 1
        workspace % error_message = "allocation error in ddx_grad_f_worker1"
        return
    end if


    ! Setting initial values to zero
    SK_rijn = zero
    DK_rijn = zero
    c0_d = zero
    c0_d1 = zero
    c0_d1_grad = zero

    icav = zero
    do isph = 1, params % nsph
      do igrid= 1, params % ngrid
        if ( constants % ui(igrid,isph) .gt. zero ) then
          icav = icav + 1
          nderpsi = dot_product( gradpsi(:,icav),constants % cgrid(:,igrid) )
          c0_d(:, isph) = c0_d(:,isph) + &
                       & constants % wgrid(igrid)* &
                       & constants % ui(igrid,isph)*&
                       & nderpsi* &
                       & constants % vgrid(1:constants % nbasis0,igrid)
          do l0 = 0, constants % lmax0
              ind0 = l0*l0 + l0 + 1
              c0_d1(ind0-l0:ind0+l0, isph) = c0_d(ind0-l0:ind0+l0, isph) * &
                  & constants % C_ik(l0, isph)
          end do
          ! Prepare c0_d1_grad
          call fmm_m2m_bessel_grad(constants % lmax0, constants % SK_ri(:, isph), &
              & constants % vscales, c0_d1(:, isph), c0_d1_grad(:, :, isph))
        end if
      end do
    end do

    if (params % fmm .eq. 0) then
        ! Compute [S]_{jin}
        icav = 0
        do isph = 1, params % nsph
          do igrid = 1, params % ngrid
            if (constants % ui(igrid,isph).gt.zero) then
              icav = icav + 1
              sum_int = zero
              ! Loop to compute Sijn
              do jsph = 1, params % nsph
                vij = params % csph(:, isph) + &
                    & params % rsph(isph)*constants % cgrid(:, igrid) - &
                    & params % csph(:, jsph)
                vtij = vij * params % kappa
                call fmm_m2p_bessel_work(vtij, constants % lmax0, &
                    & constants % vscales, constants % SK_ri(:, jsph), one, &
                    & c0_d1(:, jsph), one, sum_int, work_complex, work)
              end do ! End of loop jsph
              sum_Sjin(igrid,isph) = -(params % epsp/params % eps)*sum_int
            end if
          end do ! End of loop igrid
        end do ! End of loop isph
    else
        ! Load input harmonics into tree data
        workspace % tmp_sph = zero
        workspace % tmp_sph(1:constants % nbasis0, :) = c0_d1(:, :)
        if(constants % lmax0 .lt. params % pm) then
            do isph = 1, params % nsph
                inode = constants % snode(isph)
                workspace % tmp_node_m(1:constants % nbasis0, inode) = &
                    & workspace % tmp_sph(1:constants % nbasis0, isph)
                workspace % tmp_node_m(constants % nbasis0+1:, inode) = zero
            end do
        else
            indl = (params % pm+1)**2
            do isph = 1, params % nsph
                inode = constants % snode(isph)
                workspace % tmp_node_m(:, inode) = workspace % tmp_sph(1:indl, isph)
            end do
        end if
        ! Do FMM operations
        call tree_m2m_bessel_rotation(params, constants, workspace % tmp_node_m)
        call tree_m2l_bessel_rotation(params, constants, workspace % tmp_node_m, &
            & workspace % tmp_node_l)
        call tree_l2l_bessel_rotation(params, constants, workspace % tmp_node_l)
        call tree_l2p_bessel(params, constants, -params % epsp/params % eps, workspace % tmp_node_l, zero, &
            & sum_Sjin)
        call tree_m2p_bessel(params, constants, constants % lmax0, -params % epsp/params % eps, &
            & params % lmax, workspace % tmp_sph, one, &
            & sum_Sjin)
        ! Make phi_in zero at internal grid points
        do isph = 1, params % nsph
            do igrid = 1, params % ngrid
                if (constants % ui(igrid, isph) .eq. zero) then
                    sum_Sjin(igrid, isph) = zero
                end if
            end do
        end do
        ! Get gradients of the L2L
        do isph = 1, params % nsph
            inode = constants % snode(isph)
            workspace % tmp_sph_l(:, isph) = workspace % tmp_node_l(:, inode)
            call fmm_l2l_bessel_grad(params % pl, &
                & constants % SI_ri(:, isph), constants % vscales, &
                & workspace % tmp_node_l(:, inode), &
                & l2l_grad(:, :, isph))
        end do
        workspace % tmp_sph = sol_adj
        call dgemm('T', 'N', params % ngrid, params % nsph, constants % nbasis, &
            & one, constants % vwgrid, constants % vgrid_nbasis, &
            & workspace % tmp_sph, constants % nbasis, zero, &
            & workspace % tmp_grid, params % ngrid)
        workspace % tmp_grid = workspace % tmp_grid * constants % ui
        ! Adjoint FMM with output tmp_sph2(:, :) which stores coefficients of
        ! harmonics of degree up to lmax+1
        call tree_m2p_bessel_nodiag_adj(params, constants, constants % lmax0+1, one, &
            & workspace % tmp_grid, zero, params % lmax+1, workspace % tmp_sph2)
        call tree_l2p_bessel_adj(params, constants, one, workspace % tmp_grid, zero, &
            & workspace % tmp_node_l)
        call tree_l2l_bessel_rotation_adj(params, constants, workspace % tmp_node_l)
        call tree_m2l_bessel_rotation_adj(params, constants, workspace % tmp_node_l, &
            & workspace % tmp_node_m)
        call tree_m2m_bessel_rotation_adj(params, constants, workspace % tmp_node_m)
        ! Properly load adjoint multipole harmonics into tmp_sph2 that holds
        ! harmonics of a degree up to lmax+1
        if(constants % lmax0+1 .lt. params % pm) then
            do isph = 1, params % nsph
                inode = constants % snode(isph)
                workspace % tmp_sph2(1:(constants % lmax0+2)**2, isph) = &
                    & workspace % tmp_sph2(1:(constants % lmax0+2)**2, isph) + &
                    & workspace % tmp_node_m(1:(constants % lmax0+2)**2, inode)
            end do
        else
            indl = (params % pm+1)**2
            do isph = 1, params % nsph
                inode = constants % snode(isph)
                workspace % tmp_sph2(1:indl, isph) = &
                    & workspace % tmp_sph2(1:indl, isph) + &
                    & workspace % tmp_node_m(:, inode)
            end do
        end if
    end if
    do ksph = 1, params % nsph
        ! Computation of derivative of U_i^e(x_in)
        call contract_grad_U(params, constants, ksph, sol_sgrid, sum_Sjin, force(:, ksph))
        ! Aleksandr: my loop for the diff_ep_dim3
        diff_ep_dim3 = zero
        ! At first isph=ksph, jsph!=ksph
        icav = constants % icav_ia(ksph) - 1
        if (params % fmm .eq. 0) then
            do igrid = 1, params % ngrid
              if (constants % ui(igrid, ksph) .eq. zero) cycle
              icav = icav + 1
              do jsph = 1, params % nsph
                if (jsph .eq. ksph) cycle
                  vij  = params % csph(:,ksph) + &
                      & params % rsph(ksph)*constants % cgrid(:,igrid) - &
                      & params % csph(:,jsph)
                  vtij = vij * params % kappa
                  call fmm_m2p_bessel_work(vtij, constants % lmax0+1, &
                      & constants % vscales, constants % SK_ri(:, jsph), &
                      & -params % kappa, c0_d1_grad(:, 1, jsph), one, &
                      & diff_ep_dim3(1, icav), work_complex, work)
                  call fmm_m2p_bessel_work(vtij, constants % lmax0+1, &
                      & constants % vscales, constants % SK_ri(:, jsph), &
                      & -params % kappa, c0_d1_grad(:, 2, jsph), one, &
                      & diff_ep_dim3(2, icav), work_complex, work)
                  call fmm_m2p_bessel_work(vtij, constants % lmax0+1, &
                      & constants % vscales, constants % SK_ri(:, jsph), &
                      & -params % kappa, c0_d1_grad(:, 3, jsph), one, &
                      & diff_ep_dim3(3, icav), work_complex, work)
              end do
            end do
        else
            knode = constants % snode(ksph)
            do igrid = 1, params % ngrid
                if (constants % ui(igrid, ksph) .eq. zero) cycle
                icav = icav + 1
                ! Far-field
                call dgemv('T', (params % pl+2)**2, 3, -params % kappa, &
                    & l2l_grad(1, 1, ksph), &
                    & (params % pl+2)**2, constants % vgrid(1, igrid), 1, &
                    & one, diff_ep_dim3(1, icav), 1)
                ! Near-field
                do knear = constants % snear(knode), constants % snear(knode+1)-1
                    jnode = constants % near(knear)
                    do jsph_node = constants % cluster(1, jnode), &
                        & constants % cluster(2, jnode)
                        jsph = constants % order(jsph_node)
                        if (jsph .eq. ksph) cycle
                        vij = params % csph(:, ksph) - params % csph(:, jsph) + &
                            & params % rsph(ksph)*constants % cgrid(:, igrid)
                        vtij = vij * params % kappa
                        call fmm_m2p_bessel_work(vtij, constants % lmax0+1, &
                            & constants % vscales, constants % SK_ri(:, jsph), &
                            & -params % kappa, c0_d1_grad(:, 1, jsph), one, &
                            & diff_ep_dim3(1, icav), work_complex, work)
                        call fmm_m2p_bessel_work(vtij, constants % lmax0+1, &
                            & constants % vscales, constants % SK_ri(:, jsph), &
                            & -params % kappa, c0_d1_grad(:, 2, jsph), one, &
                            & diff_ep_dim3(2, icav), work_complex, work)
                        call fmm_m2p_bessel_work(vtij, constants % lmax0+1, &
                            & constants % vscales, constants % SK_ri(:, jsph), &
                            & -params % kappa, c0_d1_grad(:, 3, jsph), one, &
                            & diff_ep_dim3(3, icav), work_complex, work)
                    end do
                end do
            end do
        end if
        sum_dim3 = zero
        icav = constants % icav_ia(ksph) - 1
        do igrid =1, params % ngrid
            if(constants % ui(igrid, ksph) .gt. zero) then
                icav = icav + 1
                do ind = 1, constants % nbasis
                    sum_dim3(:,ind,ksph) = sum_dim3(:,ind,ksph) &
                        & - (params % epsp/params % eps) &
                        & *diff_ep_dim3(:,icav)*constants % ui(igrid, ksph) &
                        & *constants % vwgrid(ind, igrid)
                end do
            end if
        end do
        do ind = 1, constants % nbasis
            force(:, ksph) = force(:, ksph) + &
                & sum_dim3(:, ind, ksph)*sol_adj(ind, ksph)
        end do

        ! Now jsph=ksph and isph!=ksph
        if (params % fmm .eq. 0) then
            diff_ep_dim3 = zero
            sum_dim3 = zero
            do isph = 1, params % nsph
              if (isph .eq. ksph) cycle
              icav = constants % icav_ia(isph) - 1
              do igrid = 1, params % ngrid
                  if (constants % ui(igrid, isph) .eq. zero) cycle
                  icav = icav + 1
                  vij  = params % csph(:,isph) + &
                      & params % rsph(isph)*constants % cgrid(:,igrid) - &
                      & params % csph(:,ksph)
                  vtij = vij * params % kappa
                  call fmm_m2p_bessel_work(vtij, constants % lmax0+1, &
                      & constants % vscales, constants % SK_ri(:, ksph), &
                      & params % kappa, c0_d1_grad(:, 1, ksph), one, &
                      & diff_ep_dim3(1, icav), work_complex, work)
                  call fmm_m2p_bessel_work(vtij, constants % lmax0+1, &
                      & constants % vscales, constants % SK_ri(:, ksph), &
                      & params % kappa, c0_d1_grad(:, 2, ksph), one, &
                      & diff_ep_dim3(2, icav), work_complex, work)
                  call fmm_m2p_bessel_work(vtij, constants % lmax0+1, &
                      & constants % vscales, constants % SK_ri(:, ksph), &
                      & params % kappa, c0_d1_grad(:, 3, ksph), one, &
                      & diff_ep_dim3(3, icav), work_complex, work)
              end do
            end do

            icav = zero
            do isph = 1, params % nsph
              do igrid =1, params % ngrid
                if(constants % ui(igrid, isph) .gt. zero) then
                  icav = icav + 1
                  do ind = 1, constants % nbasis
                    sum_dim3(:,ind,isph) = sum_dim3(:,ind,isph) &
                      & - (params % epsp/params % eps) &
                      & *diff_ep_dim3(:,icav)*constants % ui(igrid, isph) &
                      & *constants % vwgrid(ind, igrid)
                  end do
                end if
              end do
            end do

            ! Computation of derivative of \bf(k)_j^l0(x_in)\times Y^j_l0m0(x_in)
            do isph = 1, params % nsph
              do ind = 1, constants % nbasis
                force(:, ksph) = force(:, ksph) + sum_dim3(:, ind, isph)*sol_adj(ind, isph)
              end do
            end do
        else
            call dgemv('T', (constants % lmax0+2)**2, 3, -params % epsp/params % eps*params % kappa, &
                & c0_d1_grad(1, 1, ksph), (constants % lmax0+2)**2, &
                & workspace % tmp_sph2(1, ksph), 1, one, force(1, ksph), 1)
        end if
    end do

    deallocate(phi_in, diff_ep_dim3, sum_dim3, c0_d, c0_d1, &
          & c0_d1_grad, sum_Sjin, l2l_grad, diff0, stat=istat)
    if (istat.ne.0) then
        workspace % error_flag = 1
        workspace % error_message = "deallocation error in ddx_grad_f_worker1"
        return
    end if

end subroutine contract_grad_f_worker1


!> Subroutine to calculate the derivative of C_{0l0m0}^j
!!
!! @param[in]  params             : Input parameter file
!! @param[in]  constants          : Input constants file
!! @param[in]  workspace          : Input workspace
!! @param[in]  ksph               : Derivative with respect to x_k
!! @param[in]  sol_sgrid          : Solution of the Adjoint problem evaluated at the grid
!! @param[in]  gradpsi            : Gradient of Psi_0
!! @param[in]  normal_hessian_cav : Normal of the Hessian evaluated at cavity points
!! @param[in]  icav_g             : Index of outside cavity point
!! @param[out] force              : Force corresponding to HSP problem
subroutine contract_grad_f_worker2(params, constants, workspace, sol_sgrid, gradpsi, &
    & normal_hessian_cav, icav_g, force, state)
    ! input/output
    type(ddx_params_type), intent(in) :: params
    type(ddx_constants_type), intent(in) :: constants
    type(ddx_workspace_type), intent(inout) :: workspace
    real(dp), dimension(params % ngrid, params % nsph), intent(in) :: sol_sgrid
    real(dp), dimension(3, constants % ncav), intent(in) :: gradpsi
    real(dp), dimension(3, constants % ncav), intent(in) :: normal_hessian_cav
    integer, intent(inout) :: icav_g
    real(dp), dimension(3, params % nsph), intent(inout) :: force
    type(ddx_state_type), intent(inout) :: state

    ! local
    integer :: isph, jsph, igrid, l0, m0, ind0, igrid0, icav, &
        & indl, inode, istat
    ! term  : SK_rijn/SK_rj
    ! termi : DI_ri/SI_ri
    ! termk : DK_ri/SK_ri
    ! sum_int : Intermediate sum
    ! hessian_contribution :
    real(dp) :: sum_int, nderpsi
    real(dp) :: rijn
    real(dp)  :: vij(3), sij(3), vtij(3)

    ! local allocatable
    ! phi_n : Phi corresponding to Laplace problem
    ! coefY_d : sum_{l0m0} C_ik*term*Y_l0m0^j(x_in)*Y_l0m0(s_n)
    ! gradpsi_grid : gradpsi evaluated at grid point
    real(dp), allocatable :: phi_n(:,:), phi_n2(:,:), coefY_d(:,:,:), &
        & gradpsi_grid(:,:)

    ! vplm   : Argument to call ylmbas
    real(dp),  dimension(constants % nbasis):: basloc, vplm
    real(dp),  dimension(3, constants % nbasis):: dbasloc
    ! vcos   : Argument to call ylmbas
    ! vsin   : Argument to call ylmbas
    real(dp),  dimension(params % lmax+1):: vcos, vsin
    real(dp), dimension(0:params % lmax) :: SK_rijn, DK_rijn
    real(dp) :: coef(constants % nbasis0), work(constants % lmax0+1)
    complex(dp) :: work_complex(constants % lmax0+1)
    real(dp), external :: dnrm2

    allocate(phi_n(params % ngrid, params % nsph), &
        & phi_n2(params % ngrid, params % nsph), &
        & gradpsi_grid(params % ngrid, params % nsph), stat=istat)
    if (istat.ne.0) then
        workspace % error_flag = 1
        workspace % error_message = "allocation error in ddx_grad_f_worker2"
        return
    end if

    ! Intial allocation of vectors
    sum_int = zero
    phi_n = zero
    gradpsi_grid = zero
    basloc = zero
    vplm = zero
    dbasloc = zero
    vcos = zero
    vsin = zero
    SK_rijn = zero
    DK_rijn = zero

    if (params % fmm .eq. 0) then
        allocate(coefY_d(constants % ncav, params % ngrid, params % nsph), &
            & stat=istat)
        if (istat.ne.0) then
            workspace % error_flag = 1
            workspace % error_message = "allocation error in fmm ddx_grad_f_worker2"
            return
        end if
        coefY_d = zero
        ! Compute  summation over l0, m0
        ! Loop over the sphers j
        do jsph = 1, params % nsph
          ! Loop over the grid points n0
          do igrid0 = 1, params % ngrid
            icav = zero
            ! Loop over spheres i
            do isph = 1, params % nsph
              ! Loop over grid points n
              do igrid = 1, params % ngrid
                ! Check for U_i^{eta}(x_in)
                if(constants % ui(igrid, isph) .gt. zero) then
                  icav = icav + 1
                  vij  = params % csph(:,isph) + &
                         & params % rsph(isph)*constants % cgrid(:,igrid) - &
                         & params % csph(:,jsph)
                  rijn = sqrt(dot_product(vij,vij))
                  sij = vij/rijn
                  ! Loop over l0
                  do l0 = 0, constants % lmax0
      !              term = SK_rijn(l0)/constants % SK_ri(l0,jsph)
                    ! Loop over m0
                    do m0 = -l0,l0
                      ind0 = l0**2 + l0 + m0 + 1
                      coef(ind0) = constants % vgrid(ind0, igrid0) * &
                          & constants % C_ik(l0, jsph)
                    end do ! End of loop m0
                  end do! End of loop l0
                  vtij = vij*params % kappa
                  call fmm_m2p_bessel_work(vtij, constants % lmax0, &
                      & constants % vscales, constants % SK_ri(:, jsph), one, &
                      & coef, zero, coefY_d(icav, igrid0, jsph), work_complex, work)
                end if
              end do ! End of loop igrid
            end do! End of loop isph
          end do ! End of loop igrid0
        end do ! End of loop jsph
        ! Compute phi_in
        ! Loop over spheres j
        do jsph = 1, params % nsph
          ! Loop over grid points n0
          do igrid0 = 1, params % ngrid
            icav = zero
            sum_int = zero
            ! Loop over sphers i
            do isph = 1, params % nsph
              ! Loop over grid points n
              do igrid = 1, params % ngrid
                if(constants % ui(igrid, isph) .gt. zero) then
                  icav = icav + 1
                  sum_int = sum_int + coefY_d(icav, igrid0, jsph)*sol_sgrid(igrid, isph) &
                          & * constants % wgrid(igrid)*constants % ui(igrid, isph)
                end if
              end do
            end do
            phi_n(igrid0, jsph) = -(params % epsp/params % eps)*sum_int
          end do! End of loop j
        end do ! End of loop igrid
    else
        ! Adjoint integration from spherical harmonics to grid points is not needed
        ! here as ygrid already contains grid values, we just need to scale it by
        ! weights of grid points
        do isph = 1, params % nsph
            workspace % tmp_grid(:, isph) = sol_sgrid(:, isph) * &
                & constants % wgrid(:) * constants % ui(:, isph)
        end do
        ! Adjoint FMM
        call tree_m2p_bessel_adj(params, constants, constants % lmax0, one, &
            & workspace % tmp_grid, zero, params % lmax, workspace % tmp_sph)
        call tree_l2p_bessel_adj(params, constants, one, workspace % tmp_grid, &
            & zero, workspace % tmp_node_l)
        call tree_l2l_bessel_rotation_adj(params, constants, &
            & workspace % tmp_node_l)
        call tree_m2l_bessel_rotation_adj(params, constants, &
            & workspace % tmp_node_l, workspace % tmp_node_m)
        call tree_m2m_bessel_rotation_adj(params, constants, &
            & workspace % tmp_node_m)
        ! Properly load adjoint multipole harmonics into tmp_sph
        if(constants % lmax0 .lt. params % pm) then
            do isph = 1, params % nsph
                inode = constants % snode(isph)
                workspace % tmp_sph(1:constants % nbasis0, isph) = &
                    & workspace % tmp_sph(1:constants % nbasis0, isph) + &
                    & workspace % tmp_node_m(1:constants % nbasis0, inode)
            end do
        else
            indl = (params % pm+1)**2
            do isph = 1, params % nsph
                inode = constants % snode(isph)
                workspace % tmp_sph(1:indl, isph) = &
                    & workspace % tmp_sph(1:indl, isph) + &
                    & workspace % tmp_node_m(:, inode)
            end do
        end if
        ! Scale by C_ik
        do isph = 1, params % nsph
            do l0 = 0, constants % lmax0
                ind0 = l0*l0 + l0 + 1
                workspace % tmp_sph(ind0-l0:ind0+l0, isph) = &
                    & workspace % tmp_sph(ind0-l0:ind0+l0, isph) * &
                    & constants % C_ik(l0, isph)
            end do
        end do
        ! Multiply by vgrid
        call dgemm('T', 'N', params % ngrid, params % nsph, constants % nbasis0, &
            & -params % epsp/params % eps, constants % vgrid, constants % vgrid_nbasis, &
            & workspace % tmp_sph, constants % nbasis, zero, phi_n, params % ngrid)
    end if
    icav = zero
    do isph = 1, params % nsph
      do igrid = 1, params % ngrid
        if(constants % ui(igrid, isph) .gt. zero) then
          icav = icav + 1
          nderpsi = dot_product( gradpsi(:,icav),constants % cgrid(:,igrid) )
          gradpsi_grid(igrid, isph) = nderpsi
        end if
      end do ! End of loop igrid
    end do ! End of loop i

    do isph = 1, params % nsph
        call contract_grad_U(params, constants, isph, gradpsi_grid, phi_n, force(:, isph))
        ! Compute the Hessian contributions
        do igrid = 1, params % ngrid
          if(constants % ui(igrid, isph) .gt. zero) then
            icav_g = icav_g + 1
            ! a contrib
            force(:, isph) = force(:, isph) + constants % wgrid(igrid)*constants % ui(igrid, isph)*&
                             & phi_n(igrid, isph)*normal_hessian_cav(:, icav_g)
          end if
        end do
<<<<<<< HEAD
=======
        call contract_grad_f_worker3(params, constants, isph, phi_n, force(:, isph))
>>>>>>> 78ea259b
    end do

    call build_zeta_dip_intermediate(params, constants, workspace, phi_n, state)

    deallocate(phi_n, phi_n2, gradpsi_grid, stat=istat)
    if (istat.ne.0) then
        workspace % error_flag = 1
        workspace % error_message = "deallocation error in ddx_grad_f_worker2"
        return
    end if
    if (allocated(coefY_d)) then
        deallocate(coefY_d, stat=istat)
        if (istat.ne.0) then
            workspace % error_flag = 1
            workspace % error_message = "deallocation error in ddx_grad_f_worker2"
            return
        end if
    end if
end subroutine contract_grad_f_worker2


!> This routines precomputes an intermediate for its later usage in the
!! computation of the forces. The intermediate is the equivalent of
!! zeta for the F RHS of ddLPB. In this case the intermediate has the
!! shape of dipoles at the cavity points, in contrast to zeta, which
!! has the shape of charges at the cavity points. This intermediate
!! must be used later on to compute its interaction with the solute.
!!
<<<<<<< HEAD
!! @param[in] params: ddx parameters
!! @param[in] constant: ddx constants
!! @param[in] workspace: ddx workspace
!! @param[in] phi_n: adjoint solution contracted with other matrices,
!!     size (ngrid, nsph)
!! @param[inout] force: force array, size (3, nsph)
!!
subroutine build_zeta_dip_intermediate(params, constants, workspace, &
        & phi_n, state)
    implicit none
    type(ddx_params_type), intent(in) :: params
    type(ddx_constants_type), intent(in) :: constants
    type(ddx_workspace_type), intent(inout) :: workspace
    type(ddx_state_type), intent(inout) :: state
    real(dp), intent(in) :: phi_n(params % ngrid, params % nsph)

    integer :: isph, icav, igrid
    real(dp) :: fac

    ! assemble the pseudo-dipoles
    icav = 0
    do isph = 1, params % nsph
        do igrid = 1, params % ngrid
            if (constants % ui(igrid, isph) .gt. zero) then
                icav = icav + 1
                fac = - constants % ui(igrid, isph)*constants % wgrid(igrid) &
                    & *phi_n(igrid, isph)
                state % zeta_dip(1, icav) = fac*constants % cgrid(1, igrid)
                state % zeta_dip(2, icav) = fac*constants % cgrid(2, igrid)
                state % zeta_dip(3, icav) = fac*constants % cgrid(3, igrid)
            end if
=======
!! contract_grad_f_worker3 : Force derivative of potential at spheres
!! @param[in]  params     : Input parameter file
!! @param[in]  constants  : Input constants file
!! @param[in]  phi_n      : phi_n^j
!! @param[in]  ksph       : Derivative with respect to x_k
!! @param[out] force      : Force
subroutine contract_grad_f_worker3(params, constants, ksph, phi_n, force)
    !! Inputs
    type(ddx_params_type), intent(in) :: params
    type(ddx_constants_type), intent(in) :: constants
    !! Temporary buffers
  integer, intent(in) :: ksph
  real(dp),  dimension(params % ngrid, params % nsph), intent(in)    :: phi_n
  real(dp),  dimension(3), intent(inout) :: force
  !
  ! Local variables
  integer :: jsph, i,j, igrid
  ! sum_int            : Intermediate sum
  ! normal_hessian_cav : Normal derivative of Hessian of psi
  ! vij_vijT           : vij*vij^T
  real(dp)  :: sum_int(3), vij(3), rijn, normal_hessian_cav(3), vij_vijT(3,3)
  ! identity_matrix : Identity matrix of size 3x3
  ! hessianv        : Hessian of psi evaluated by centers
  real(dp) :: identity_matrix(3,3), hessianv(3,3)
  real(dp), external :: dnrm2
  ! Create Identity matrix
  identity_matrix = zero
  do i = 1, 3
    identity_matrix(i,i) = one
  end do

  sum_int = zero
  ! Loop over spheres
  do jsph = 1, params % nsph
    ! Loop over grid points
    do igrid = 1, params % ngrid
      if(constants % ui(igrid, jsph) .ne. zero) then
        vij_vijT = zero
        hessianv = zero
        normal_hessian_cav = zero
        vij = zero
        vij = params % csph(:, jsph) + &
           & params % rsph(jsph)*constants % cgrid(:, igrid) - &
           & params % csph(:, ksph)
        do i = 1,3
          do j = 1,3
            vij_vijT(i,j) = vij(i)*vij(j)
          end do
        end do
        rijn = dnrm2(3, vij, 1)
        hessianv = 3*vij_vijT/(rijn**5)- &
                 & identity_matrix/(rijn**3)
        do i = 1, 3
          normal_hessian_cav = normal_hessian_cav + &
                             & hessianv(:,i)*constants % cgrid(i,igrid)
>>>>>>> 78ea259b
        end do
    end do

end subroutine build_zeta_dip_intermediate

end module ddx_gradients<|MERGE_RESOLUTION|>--- conflicted
+++ resolved
@@ -1770,10 +1770,6 @@
                              & phi_n(igrid, isph)*normal_hessian_cav(:, icav_g)
           end if
         end do
-<<<<<<< HEAD
-=======
-        call contract_grad_f_worker3(params, constants, isph, phi_n, force(:, isph))
->>>>>>> 78ea259b
     end do
 
     call build_zeta_dip_intermediate(params, constants, workspace, phi_n, state)
@@ -1802,7 +1798,6 @@
 !! has the shape of charges at the cavity points. This intermediate
 !! must be used later on to compute its interaction with the solute.
 !!
-<<<<<<< HEAD
 !! @param[in] params: ddx parameters
 !! @param[in] constant: ddx constants
 !! @param[in] workspace: ddx workspace
@@ -1834,63 +1829,6 @@
                 state % zeta_dip(2, icav) = fac*constants % cgrid(2, igrid)
                 state % zeta_dip(3, icav) = fac*constants % cgrid(3, igrid)
             end if
-=======
-!! contract_grad_f_worker3 : Force derivative of potential at spheres
-!! @param[in]  params     : Input parameter file
-!! @param[in]  constants  : Input constants file
-!! @param[in]  phi_n      : phi_n^j
-!! @param[in]  ksph       : Derivative with respect to x_k
-!! @param[out] force      : Force
-subroutine contract_grad_f_worker3(params, constants, ksph, phi_n, force)
-    !! Inputs
-    type(ddx_params_type), intent(in) :: params
-    type(ddx_constants_type), intent(in) :: constants
-    !! Temporary buffers
-  integer, intent(in) :: ksph
-  real(dp),  dimension(params % ngrid, params % nsph), intent(in)    :: phi_n
-  real(dp),  dimension(3), intent(inout) :: force
-  !
-  ! Local variables
-  integer :: jsph, i,j, igrid
-  ! sum_int            : Intermediate sum
-  ! normal_hessian_cav : Normal derivative of Hessian of psi
-  ! vij_vijT           : vij*vij^T
-  real(dp)  :: sum_int(3), vij(3), rijn, normal_hessian_cav(3), vij_vijT(3,3)
-  ! identity_matrix : Identity matrix of size 3x3
-  ! hessianv        : Hessian of psi evaluated by centers
-  real(dp) :: identity_matrix(3,3), hessianv(3,3)
-  real(dp), external :: dnrm2
-  ! Create Identity matrix
-  identity_matrix = zero
-  do i = 1, 3
-    identity_matrix(i,i) = one
-  end do
-
-  sum_int = zero
-  ! Loop over spheres
-  do jsph = 1, params % nsph
-    ! Loop over grid points
-    do igrid = 1, params % ngrid
-      if(constants % ui(igrid, jsph) .ne. zero) then
-        vij_vijT = zero
-        hessianv = zero
-        normal_hessian_cav = zero
-        vij = zero
-        vij = params % csph(:, jsph) + &
-           & params % rsph(jsph)*constants % cgrid(:, igrid) - &
-           & params % csph(:, ksph)
-        do i = 1,3
-          do j = 1,3
-            vij_vijT(i,j) = vij(i)*vij(j)
-          end do
-        end do
-        rijn = dnrm2(3, vij, 1)
-        hessianv = 3*vij_vijT/(rijn**5)- &
-                 & identity_matrix/(rijn**3)
-        do i = 1, 3
-          normal_hessian_cav = normal_hessian_cav + &
-                             & hessianv(:,i)*constants % cgrid(i,igrid)
->>>>>>> 78ea259b
         end do
     end do
 
