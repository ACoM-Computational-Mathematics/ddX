--- conflicted
+++ resolved
@@ -8,12 +8,6 @@
 !! @version 1.0.0
 !! @author Aleksandr Mikhalev
 !! @date 2021-02-25
-
-
-
-
-
-
 
 !> High-level subroutines for ddcosmo
 module ddx_cosmo
@@ -22,13 +16,16 @@
 use ddx_multipolar_solutes
 implicit none
 
+!> @defgroup Fortran_interface_ddcosmo Fortran interface: ddcosmo
+!! Exposed ddcosmo modules in the Fortran API
+
 contains
 
-<<<<<<< HEAD
 !> ddCOSMO solver
 !!
 !! Solves the problem within COSMO model using a domain decomposition approach.
 !!
+!> @ingroup Fortran_interface_ddcosmo
 !! @param[in] params: User specified parameters
 !! @param[in] constants: Precomputed constants
 !! @param[inout] workspace: Preallocated workspaces
@@ -43,14 +40,6 @@
 !!
 subroutine ddcosmo(params, constants, workspace, state, phi_cav, &
         & psi, tol, esolv, force)
-=======
-!> @defgroup Fortran_interface_ddcosmo Fortran interface: ddcosmo
-!! Exposed ddcosmo modules in the Fortran API
-
-!> @ingroup Fortran_interface_ddcosmo
-subroutine ddcosmo_solve(params, constants, workspace, state, phi_cav, tol)
-    implicit none
->>>>>>> 73959ace
     type(ddx_params_type), intent(in) :: params
     type(ddx_constants_type), intent(in) :: constants
     type(ddx_workspace_type), intent(inout) :: workspace
@@ -64,20 +53,8 @@
     call ddcosmo_guess(params, constants, workspace, state)
     call ddcosmo_solve(params, constants, workspace, state, tol)
 
-<<<<<<< HEAD
     ! Solvation energy is computed
     esolv = pt5*ddot(constants % n, state % xs, 1, psi, 1)
-=======
-!> @ingroup Fortran_interface_ddcosmo
-subroutine ddcosmo_adjoint(params, constants, workspace, state, psi, tol)
-    implicit none
-    type(ddx_params_type), intent(in) :: params
-    type(ddx_constants_type), intent(in) :: constants
-    type(ddx_workspace_type), intent(inout) :: workspace
-    type(ddx_state_type), intent(inout) :: state
-    real(dp), intent(in) :: psi(constants % nbasis, params % nsph)
-    real(dp), intent(in) :: tol
->>>>>>> 73959ace
 
     ! Get forces if needed
     if (params % force .eq. 1) then
@@ -92,22 +69,18 @@
     end if
 end subroutine ddcosmo
 
-<<<<<<< HEAD
 !> Given the potential at the cavity points, assemble the RHS for ddCOSMO
 !> or for ddPCM.
 !!
+!> @ingroup Fortran_interface_ddcosmo
 !! @param[in] params: ddx parameters
 !! @param[in] constants: ddx constants
 !! @param[inout] workspace: ddx workspace
 !! @param[inout] state: ddx state
 !! @param[in] phi_cav: electrostatic potential at the cavity points
 !! @param[in] psi: representation of the solute density
+!!
 subroutine ddcosmo_setup(params, constants, workspace, state, phi_cav, psi)
-=======
-!> @ingroup Fortran_interface_ddcosmo
-subroutine ddcosmo_forces(params, constants, workspace, state, phi_cav, &
-    & gradphi_cav, psi, force)
->>>>>>> 73959ace
     implicit none
     type(ddx_params_type), intent(in) :: params
     type(ddx_constants_type), intent(in) :: constants
@@ -115,7 +88,6 @@
     type(ddx_state_type), intent(inout) :: state
     real(dp), intent(in) :: phi_cav(constants % ncav)
     real(dp), intent(in) :: psi(constants % nbasis, params % nsph)
-<<<<<<< HEAD
     call cav_to_spherical(params, constants, workspace, phi_cav, &
         & state % phi)
     state % phi = - state % phi
@@ -125,24 +97,13 @@
 
 !> Do a guess for the primal ddCOSMO linear system
 !!
+!> @ingroup Fortran_interface_ddcosmo
 !! @param[in] params: User specified parameters
 !! @param[in] constants: Precomputed constants
 !! @param[inout] workspace: Preallocated workspaces
 !! @param[inout] state: ddx state (contains solutions and RHSs)
 !!
 subroutine ddcosmo_guess(params, constants, workspace, state)
-=======
-    real(dp), intent(out) :: force(3, params % nsph)
-
-    call ddcosmo_forces_worker(params, constants, workspace, &
-        & state % phi_grid, gradphi_cav, psi, state % s, state % sgrid, &
-        & state % xs, state % zeta, force)
-end subroutine ddcosmo_forces
-
-
-subroutine ddcosmo_geom_forces(params, constants, workspace, state, phi_cav, &
-    & gradphi_cav, psi, force)
->>>>>>> 73959ace
     implicit none
     type(ddx_params_type), intent(in) :: params
     type(ddx_constants_type), intent(in) :: constants
@@ -156,6 +117,7 @@
 
 !> Do a guess for the adjoint ddCOSMO linear system
 !!
+!> @ingroup Fortran_interface_ddcosmo
 !! @param[in] params: User specified parameters
 !! @param[in] constants: Precomputed constants
 !! @param[inout] workspace: Preallocated workspaces
@@ -175,9 +137,9 @@
 
 end subroutine ddcosmo_guess_adjoint
 
-<<<<<<< HEAD
 !> Solve the primal ddCOSMO linear system
 !!
+!> @ingroup Fortran_interface_ddcosmo
 !! @param[in] params: User specified parameters
 !! @param[in] constants: Precomputed constants
 !! @param[inout] workspace: Preallocated workspaces
@@ -185,30 +147,6 @@
 !! @param[in] tol: Tolerance for the linear system solver
 !!
 subroutine ddcosmo_solve(params, constants, workspace, state, tol)
-=======
-    ! Get forces if needed
-    if (params % force .eq. 1) then
-        call ddcosmo_adjoint(params, constants, workspace, state, psi, tol)
-        if (workspace % error_flag .ne. 0) then
-            workspace % error_message = "Jacobi solver for ddCOSMO adjoint " // &
-                & " system did not converge."
-            return
-        end if
-        call ddcosmo_forces(params, constants, workspace, state, phi_cav, &
-            & gradphi_cav, psi, force)
-    end if
-end subroutine ddcosmo
-
-
-
-!> @ingroup Fortran_interface_ddcosmo
-!> Initialize the ddcosmo-state to zero
-!! @param[in] params
-!! @param[in] constants
-!! @param[in] params
-!! @param[inout] state
-subroutine ddcosmo_guess(params, constants, state)
->>>>>>> 73959ace
     implicit none
     type(ddx_params_type), intent(in) :: params
     type(ddx_constants_type), intent(in) :: constants
@@ -230,6 +168,7 @@
 
 !> Solve the adjoint ddCOSMO linear system
 !!
+!> @ingroup Fortran_interface_ddcosmo
 !! @param[in] params: User specified parameters
 !! @param[in] constants: Precomputed constants
 !! @param[inout] workspace: Preallocated workspaces
@@ -260,6 +199,7 @@
 !> Compute the solvation term of the forces (solute aspecific). This must
 !> be summed to the solute specific term to get the full forces.
 !!
+!> @ingroup Fortran_interface_ddcosmo
 !! @param[in] params: User specified parameters
 !! @param[in] constants: Precomputed constants
 !! @param[inout] workspace: Preallocated workspaces
