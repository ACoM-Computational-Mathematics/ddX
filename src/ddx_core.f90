--- conflicted
+++ resolved
@@ -2599,7 +2599,6 @@
     end do
 end subroutine tree_m2p_bessel_nodiag_adj
 
-<<<<<<< HEAD
 subroutine contract_grad_L(params, constants, isph, sigma, xi, basloc, dbsloc, vplm, vcos, vsin, fx)
 type(ddx_params_type), intent(in) :: params
     type(ddx_constants_type), intent(in) :: constants
@@ -2617,12 +2616,6 @@
 end subroutine contract_grad_L
 
 subroutine contract_gradi_Lik(params, constants, isph, sigma, xi, basloc, dbsloc, vplm, vcos, vsin, fx )
-=======
-!------------------------------------------------------------------------------
-!> TODO
-!------------------------------------------------------------------------------
-subroutine fdoka(params, constants, isph, sigma, xi, basloc, dbsloc, vplm, vcos, vsin, fx )
->>>>>>> f3386170
     type(ddx_params_type), intent(in) :: params
     type(ddx_constants_type), intent(in) :: constants
       integer,                         intent(in)    :: isph
@@ -2701,15 +2694,8 @@
 !      
 !      
 !      
-<<<<<<< HEAD
 !-----------------------------------------------------------------------------------
 subroutine contract_gradi_Lji(params, constants, isph, sigma, xi, basloc, dbsloc, vplm, vcos, vsin, fx )
-=======
-!------------------------------------------------------------------------------
-!> TODO
-!------------------------------------------------------------------------------
-subroutine fdokb(params, constants, isph, sigma, xi, basloc, dbsloc, vplm, vcos, vsin, fx )
->>>>>>> f3386170
     type(ddx_params_type), intent(in) :: params
     type(ddx_constants_type), intent(in) :: constants
       integer,                         intent(in)    :: isph
@@ -2823,15 +2809,8 @@
 !
 !
 !
-<<<<<<< HEAD
 !-----------------------------------------------------------------------------------
 subroutine contract_grad_U(params, constants, isph, xi, phi, fx )
-=======
-!------------------------------------------------------------------------------
-!> TODO
-!------------------------------------------------------------------------------
-subroutine fdoga(params, constants, isph, xi, phi, fx )
->>>>>>> f3386170
     type(ddx_params_type), intent(in) :: params
     type(ddx_constants_type), intent(in) :: constants
       integer,                        intent(in)    :: isph
