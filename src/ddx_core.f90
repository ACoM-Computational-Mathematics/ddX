--- conflicted
+++ resolved
@@ -644,12 +644,8 @@
 !!      < 0: If info=-i then i-th argument had an illegal value
 !!      > 0: Allocation of a buffer for the output ddx_data failed
 !------------------------------------------------------------------------------
-<<<<<<< HEAD
 subroutine ddfromfile(fname, ddx_data, tol, charges)
-=======
-subroutine ddfromfile(fname, ddx_data, tol)
-    implicit none
->>>>>>> 78ea259b
+    implicit none
     ! Input
     character(len=*), intent(in) :: fname
     ! Outputs
