--- conflicted
+++ resolved
@@ -255,34 +255,16 @@
     ! guess
     workspace % ddcosmo_guess = zero
     workspace % hsp_guess = zero
-<<<<<<< HEAD
-    call lpb_direct_prec(params, constants, workspace, rhs, x_lpb)
+    call prec_tx(params, constants, workspace, rhs, x_lpb)
 
     ! solve LS using Jacobi/DIIS
     start_time = omp_get_wtime()
     call jacobi_diis_external(params, constants, workspace, &
         & 2*constants % n, tol, rhs, x_lpb, x_lpb_niter, x_lpb_rel_diff, &
-        & lpb_direct_matvec, lpb_direct_prec, rmsnorm, istat)
+        & cx, prec_tx, rmsnorm, istat)
     x_lpb_time = omp_get_wtime() - start_time
 
-    deallocate(rhs, stat=istat)
-=======
-    call prec_tx(params, constants, workspace, rhs, x)
-
-    ! solve LS using Jacobi/DIIS
-    call cpu_time(start_time)
-    call jacobi_diis_external(params, constants, workspace, 2*constants % n, &
-        & tol, rhs, x, n_iter, xs_rel_diff, cx, &
-        & prec_tx, rmsnorm, info)
-    call cpu_time(finish_time)
-    xs_time = finish_time - start_time
-
-    esolv = zero
-    do isph = 1, params % nsph
-      esolv = esolv + pt5*params % charge(isph)*x(1,isph,1)*(one/sqrt4pi)
-    end do
     deallocate(rhs)
->>>>>>> a80768da
     if (istat.ne.0) stop 1
 end subroutine ddlpb_solve_worker
 
@@ -319,31 +301,16 @@
     ! guess
     workspace % ddcosmo_guess = zero
     workspace % hsp_guess = zero
-<<<<<<< HEAD
-    call lpb_adjoint_prec(params, constants, workspace, rhs, x_adj_lpb)
-=======
-    call prec_tstarx(params, constants, workspace, rhs, x_adj)
->>>>>>> a80768da
+    call prec_tstarx(params, constants, workspace, rhs, x_adj_lpb)
 
     ! solve adjoint LS using Jacobi/DIIS
-<<<<<<< HEAD
     start_time = omp_get_wtime()
     call jacobi_diis_external(params, constants, workspace, &
         & 2*constants % n, tol, rhs, x_adj_lpb, x_adj_lpb_niter, &
-        & x_adj_lpb_rel_diff, lpb_adjoint_matvec, lpb_adjoint_prec, &
+        & x_adj_lpb_rel_diff, cstarx, prec_tstarx, &
         & rmsnorm, istat)
     x_adj_lpb_time = omp_get_wtime() - start_time
-
     deallocate(rhs, stat=istat)
-=======
-    call jacobi_diis_external(params, constants, workspace, 2*constants % n, &
-        & tol, rhs, x_adj, n_iter, s_rel_diff, cstarx, &
-        & prec_tstarx, rmsnorm, info)
-    call cpu_time(finish_time)
-    s_time = finish_time - start_time
-
-    deallocate(rhs)
->>>>>>> a80768da
     if (istat.ne.0) stop 1
 end subroutine ddlpb_adjoint_worker
 
@@ -372,12 +339,9 @@
     integer :: isph, icav, icav_gr, icav_ge, igrid, istat
     integer :: i, inode, jnear, inear, jnode, jsph
     real(dp), external :: ddot, dnrm2
-<<<<<<< HEAD
     real(dp) :: tcontract_gradi_Lik, tcontract_gradi_Lji, &
         & tcontract_gradi_Bik, tcontract_gradi_Bji, tcontract_grad_U, &
         & tcontract_grad_C_worker1, tcontract_grad_C_worker2
-=======
->>>>>>> a80768da
     real(dp) :: d(3), dnorm, tmp1, tmp2
 
     allocate(ef(3, params % nsph), &
