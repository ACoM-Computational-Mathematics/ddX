!> @copyright (c) 2020-2021 RWTH Aachen. All rights reserved.
!!
!! ddX software
!!
!! @file src/dd_core.f90
!! Core routines and parameters of entire ddX software
!!
!! @version 1.0.0
!! @author Abhinav Jha and Michele Nottoli
!! @date 2021-02-25

!> High-level subroutines for ddlpb
module ddx_lpb
! Get ddx-operators
use ddx_operators
implicit none
!!
!! Logical variables for iterations
!!
!! Local variables and their definitions that will be used throughout this file
!! isph    : Index for the sphere i
!! jsph    : Index for the sphere j
!! ksph    : Index for the sphere k
!! igrid   : Index for the grid points
!! icav    : Index for the external grid points
!! ibasis  : Index for the basis
!! ibasis0 : Index for the fixed basis (nbasis0)
!! l       : Index for lmax
!! m       : Index for m:-l,...,l
!! ind     : l^2 + l + m + 1
!! l0      : Index for lmax0
!! m0      : Index for m0:-l0,...,l0
!! ind0    : l0^2 + l0 + m0 + 1
!! ineigh  : Index over Row space of neighbors
!! rijn    : r_j*r_1^j(x_i^n) = |x_i^n-x_j|
!! tij     : r_1^j(x_i^n)
!! xij     : chi_j(x_i^n)
!! oij     : omega^\eta_ijn
!! vij     : x_i^n-x_j
!! sij     : e^j(x_i^n)
!! SI_rijn : Besssel function of first kind for rijn
!! DI_rijn : Derivative of Bessel function of first kind for rijn
!! tlow    : Lower bound for switch region
!! thigh   : Upper bound for switch region
!! basloc  : Y_lm(s_n)
!! dbasloc : Derivative of Y_lm(s_n)
!! i       : Index for dimension x,y,z

contains

!> ddLPB solver
!!
!! ddLPB calculation happens here
!! @param[in] ddx_data    : dd Data
!! @param[in] phi_cav     : Boundary conditions
!! @param[in] gradphi_cav : Gradient of phi
!! @param[in] hessianphi  : Hessian of phi
!! @param[in] psi         : Electrostatic potential vector
!! @param[in] tol         : Tolerance
!! @param[out] esolv      : Electrostatic solvation energy
!! @param[out] force      : Forces
!! @param[out] info       : Information
!!
subroutine ddlpb(ddx_data, phi_cav, gradphi_cav, hessianphi_cav, psi, tol, esolv, &
    & force, info)
    ! main ddLPB
    ! Inputs
    type(ddx_type), intent(inout) :: ddx_data
    real(dp), dimension(ddx_data % constants % ncav), intent(in) :: phi_cav
    real(dp), dimension(3, ddx_data % constants % ncav), intent(in) :: gradphi_cav
    real(dp), dimension(3,3, ddx_data % constants % ncav), intent(in) :: hessianphi_cav
    real(dp), dimension(ddx_data % constants % nbasis, &
        & ddx_data % params % nsph), intent(in) :: psi
    real(dp), intent(in) :: tol
    ! Outputs
    real(dp), intent(out) :: esolv
    real(dp), dimension(3, ddx_data % params % nsph), intent(out) :: force
    ! internal
    integer, intent(out) :: info
    integer :: isph, igrid, istatus
    !
    ! x(:,:,1): X_r Reaction potential solution (Laplace equation)
    ! x(:,:,2): X_e Extended potential solution (HSP equation)
    !

    !! Setting initial values to zero
    ddx_data % g_lpb = zero
    ddx_data % f_lpb = zero
    ddx_data % phi_grid = zero

    ! Unwrap sparsely stored potential at cavity points phi_cav into phi_grid
    ! and multiply it by characteristic function at cavity points ui
    call ddcav_to_grid_work(ddx_data % params % ngrid, ddx_data % params % nsph, &
        & ddx_data % constants % ncav, ddx_data % constants % icav_ia, &
        & ddx_data % constants % icav_ja, phi_cav, ddx_data % phi_grid)
    ddx_data % workspace % tmp_cav = phi_cav * ddx_data % constants % ui_cav
    call ddcav_to_grid_work(ddx_data % params % ngrid, ddx_data % params % nsph, &
        & ddx_data % constants % ncav, ddx_data % constants % icav_ia, &
        & ddx_data % constants % icav_ja, ddx_data % workspace % tmp_cav, &
        & ddx_data % workspace % tmp_grid)
    ddx_data % g_lpb = - ddx_data % workspace % tmp_grid

    ! wghpot_f : Intermediate computation of F_0 Eq.(75) from QSM19.SISC
    call wghpot_f(ddx_data % params, ddx_data % constants, &
        & ddx_data % workspace, gradphi_cav, ddx_data % f_lpb)

    ! use a tighter tolerance for microiterations
    ddx_data % constants % inner_tol =  tol/100.0d0

    ddx_data % xs_niter = ddx_data % params % maxiter
    ! Call the subroutine to solve for Esolv
    call ddlpb_energy(ddx_data % params, ddx_data % constants, &
        & ddx_data % workspace, ddx_data % g_lpb, ddx_data % f_lpb, &
        & ddx_data % x_lpb, ddx_data % xs_niter, ddx_data % xs_rel_diff, ddx_data % xs_time, &
        & tol, esolv, info)

    ! Start the Force computation
    if(ddx_data % params % force .eq. 1) then
      ddx_data % s_niter = ddx_data % params % maxiter
      ! Call the subroutine adjoint to solve the adjoint solution
      call ddlpb_adjoint(ddx_data % params, ddx_data % constants, &
          & ddx_data % workspace, psi, tol, ddx_data % x_adj_lpb, &
          ddx_data % s_niter, ddx_data % s_rel_diff, ddx_data % s_time, info)

      !Call the subroutine to evaluate derivatives
      call ddlpb_force(ddx_data % params, ddx_data % constants, &
          & ddx_data % workspace, hessianphi_cav, ddx_data % phi_grid, gradphi_cav, &
          & ddx_data % x_lpb, ddx_data % x_adj_lpb, ddx_data % zeta, force, info)

    endif

!   deallocate(x, x_adj, g, f, phi_grid, stat = istatus)
!   if (istatus.ne.0) write(6,*) 'ddlpb deallocation failed'

end subroutine ddlpb

!> Solve primal ddLPB system to find solvation energy
!!
!! @param[in]  params     : Input parameter file
!! @param[in]  constants  : Input constants file
!! @param[in]  workspace  : Input workspace
!! @param[in]  g          : Intermediate matrix for computation of g0
!! @param[in]  f          : Intermediate matrix for computation of f0
!! @param[out] x          : Solution
!! @param[out] n_iter     : Number of iterations
!! @param[out] xs_rel_diff: Relative difference
!! @param[out] xs_time    : Time
!! @param[in]  tol        : Tolerance for solver
!! @param[out] esolv      : Solvation energy
!! @param[out] info       : Information
subroutine ddlpb_energy(params, constants, workspace, g, f, &
    & x, n_iter, xs_rel_diff, xs_time, tol , esolv, info)
    type(ddx_params_type), intent(in) :: params
    type(ddx_constants_type), intent(in) :: constants
    type(ddx_workspace_type), intent(inout) :: workspace
    real(dp), dimension(params % ngrid, params % nsph), intent(in) :: g, f
    real(dp), dimension(constants % nbasis, params % nsph, 2), intent(out) :: x
    real(dp), intent(in) :: tol
    integer, intent(inout) :: n_iter
    !! Outputs
    real(dp), intent(out) :: xs_rel_diff(n_iter), xs_time
    real(dp), intent(out) :: esolv
    integer, intent(out) :: info
    integer  :: isph, istat
    real(dp) :: start_time, finish_time
    real(dp), allocatable :: rhs(:,:,:)

    allocate(rhs(constants % nbasis, params % nsph, 2), stat=istat)
    if (istat.ne.0) stop 1

    ! Setting of the local variables
    rhs = zero

    ! integrate RHS
    call ddintegrate(params % nsph, constants % nbasis, &
        & params % ngrid, constants % vwgrid, &
        & constants % vgrid_nbasis, g, rhs(:,:,1))
    call ddintegrate(params % nsph, constants % nbasis, &
        & params % ngrid, constants % vwgrid, &
        & constants % vgrid_nbasis, f, rhs(:,:,2))
    rhs(:,:,1) = rhs(:,:,1) + rhs(:,:,2)

    ! guess
    workspace % ddcosmo_guess = zero
    workspace % hsp_guess = zero
    call lpb_direct_prec(params, constants, workspace, rhs, x)

    ! solve LS using Jacobi/DIIS
    call cpu_time(start_time)
    call jacobi_diis_external(params, constants, workspace, 2*constants % n, &
<<<<<<< HEAD
        & tol, rhs, x, n_iter, xs_rel_diff, lpb_direct_matvec, &
        & lpb_direct_prec, rmsnorm, info)
    call cpu_time(finish_time)
    xs_time = finish_time - start_time
=======
        & tol, rhs, x, n_iter, lpb_direct_matvec, lpb_direct_prec, rmsnorm, info)
>>>>>>> f3386170

    esolv = zero
    do isph = 1, params % nsph
      esolv = esolv + pt5*params % charge(isph)*x(1,isph,1)*(one/sqrt4pi)
    end do
    deallocate(rhs)
    if (istat.ne.0) stop 1
end subroutine ddlpb_energy

!> Solve adjoint ddLPB system
!!
!! @param[in]  params     : Input parameter file
!! @param[in]  constants  : Input constants file
!! @param[in]  workspace  : Input workspace
!! @param[in]  psi        : psi_r
!! @param[in]  tol        : Tolerance
!! @param[out] x_adj      : Adjoint solution
!! @param[out] info       : Information

subroutine ddlpb_adjoint(params, constants, workspace, psi, tol, x_adj, &
                       & n_iter, s_rel_diff, s_time, info)
    implicit none
    type(ddx_params_type), intent(in) :: params
    type(ddx_constants_type), intent(in) :: constants
    real(dp), dimension(constants % nbasis, params % nsph), intent(in) :: psi
    real(dp), intent(in) :: tol
    !!Output
    integer, intent(inout) :: n_iter
    type(ddx_workspace_type), intent(inout) :: workspace
    real(dp), dimension(constants % nbasis, params % nsph, 2), intent(out) :: x_adj
    real(dp), intent(out) :: s_time
    real(dp), intent(out) :: s_rel_diff(n_iter)
    integer, intent(out) :: info

    real(dp), allocatable :: rhs(:,:,:)
    integer :: istat
    real(dp) :: start_time, finish_time

    allocate(rhs(constants % nbasis, params % nsph, 2), stat=istat)
    if (istat.ne.0) stop 1

    ! set up the RHS
    rhs(:,:,1) = psi
    rhs(:,:,2) = zero

    ! guess
    workspace % ddcosmo_guess = zero
    workspace % hsp_guess = zero
    call lpb_adjoint_prec(params, constants, workspace, rhs, x_adj)

    call cpu_time(start_time)
    ! solve adjoint LS using Jacobi/DIIS
    call jacobi_diis_external(params, constants, workspace, 2*constants % n, &
<<<<<<< HEAD
        & tol, rhs, x_adj, n_iter, s_rel_diff, lpb_adjoint_matvec, &
        & lpb_adjoint_prec, rmsnorm, info)
    call cpu_time(finish_time)
    s_time = finish_time - start_time
=======
        & tol, rhs, x_adj, n_iter, lpb_adjoint_matvec, lpb_adjoint_prec, rmsnorm, info)
>>>>>>> f3386170

    deallocate(rhs)
    if (istat.ne.0) stop 1

end subroutine ddlpb_adjoint

!> Compute ddLPB forces
!!
!! @param[in]  params     : Input parameter file
!! @param[in]  constants  : Input constants file
!! @param[in]  workspace  : Input workspace
!! @param[in]  hessian    : Hessian of Psi
!! @param[in]  phi_grid   : Phi evaluated at the grid point
!! @param[in]  gradphi    : Gradient of phi
!! @param[in]  x          : Solution vector
!! @param[in]  x_adj      : Adjoint solution vector
!! @param[in]  zeta       : Intermediate calculation
!! @param[out] force      : Force
!! @param[out] info       : Information
subroutine ddlpb_force(params, constants, workspace, hessian, phi_grid, gradphi, &
        & x, x_adj, zeta, force, info)
    !! input/output
    type(ddx_params_type), intent(in) :: params
    type(ddx_constants_type), intent(in) :: constants
    type(ddx_workspace_type), intent(inout) :: workspace

    real(dp), dimension(3, 3, constants % ncav), intent(in) :: hessian
    real(dp), dimension(params % ngrid, params % nsph), intent(in) :: phi_grid
    real(dp), dimension(3, constants % ncav), intent(in)    :: gradphi
    real(dp), dimension(constants % nbasis, params % nsph, 2), intent(in) :: x, x_adj
    real(dp), dimension(3, params % nsph), intent(out) :: force
    real(dp), intent(out) :: zeta(constants % ncav)
    integer, intent(out) :: info

    ! local
    real(dp), dimension(constants % nbasis) :: basloc, vplm
    real(dp), dimension(3, constants % nbasis) :: dbasloc
    real(dp), dimension(params % lmax + 1) :: vsin, vcos

    ! large local are allocatable
    real(dp), allocatable :: ef(:,:), xadj_r_sgrid(:,:), xadj_e_sgrid(:,:), &
        & normal_hessian_cav(:,:), diff_re(:,:), scaled_xr(:,:)
    integer :: isph, icav, icav_gr, icav_ge, igrid, istat
    integer :: i, inode, jnear, inear, jnode, jsph
    real(dp), external :: ddot, dnrm2
    real(dp) :: tcontract_gradi_Lik, tcontract_gradi_Lji, tcontract_gradi_Bik, tcontract_gradi_Bji, tcontract_grad_U, &
              & tcontract_grad_C_worker1, tcontract_grad_C_worker2
    real(dp) :: d(3), dnorm, tmp1, tmp2

    allocate(ef(3, params % nsph), &
        & xadj_r_sgrid(params % ngrid, params % nsph), &
        & xadj_e_sgrid(params % ngrid, params % nsph), &
        & normal_hessian_cav(3, constants % ncav), &
        & diff_re(constants % nbasis, params % nsph), &
        & scaled_xr(constants % nbasis, params % nsph), stat=istat)
    if (istat.ne.0) stop 1

    diff_re = zero
    vsin = zero
    vcos = zero
    vplm = zero
    basloc = zero
    dbasloc = zero
    ef = zero
    force = zero

    ! Compute the derivative of the normal derivative of psi_0
    normal_hessian_cav = zero
    icav = 0
    do isph = 1, params % nsph
        do igrid = 1, params % ngrid
            if(constants % ui(igrid, isph) .gt. zero) then
                icav = icav + 1
                do i = 1, 3
                    normal_hessian_cav(:, icav) = normal_hessian_cav(:,icav) +&
                        & hessian(:,i,icav)*constants % cgrid(i,igrid)
                end do
            end if
        end do
    end do

    ! Call dgemm to integrate the adjoint solution on the grid points
    call dgemm('T', 'N', params % ngrid, params % nsph, constants % nbasis, &
        & one, constants % vgrid, constants % vgrid_nbasis, x_adj(:,:,1), &
        & constants % nbasis, zero, Xadj_r_sgrid, params % ngrid)
    call dgemm('T', 'N', params % ngrid, params % nsph, constants % nbasis, &
        & one, constants % vgrid, constants % vgrid_nbasis, x_adj(:,:,2), &
        & constants % nbasis, zero, Xadj_e_sgrid, params % ngrid)

    ! Scale by the factor of 1/(4Pi/(2l+1))
    scaled_Xr = x(:,:,1)
    call convert_ddcosmo(params, constants, -1, scaled_Xr)

    tcontract_gradi_Lik = zero
    tcontract_gradi_Lji = zero
    tcontract_gradi_Bik = zero
    tcontract_gradi_Bji = zero
    tcontract_grad_C_worker2 = zero
    tcontract_grad_C_worker1 = zero
    tcontract_grad_U = zero
    do isph = 1, params % nsph
        ! Compute A^k*Xadj_r, using Subroutine from ddCOSMO
        call contract_grad_L(params, constants, isph, scaled_Xr, Xadj_r_sgrid, &
            & basloc, dbasloc, vplm, vcos, vsin, force(:,isph))
        ! Compute B^k*Xadj_e
        call contract_grad_B(params, constants, workspace, isph, x(:,:,2), Xadj_e_sgrid, &
            & basloc, dbasloc, vplm, vcos, vsin, force(:, isph))
        ! Computation of G0
        call contract_grad_U(params, constants, isph, Xadj_r_sgrid, phi_grid, &
            & force(:, isph))
    end do
    ! Compute C1 and C2 contributions
    diff_re = zero
    call contract_grad_C(params, constants, workspace, x(:,:,1), x(:,:,2), Xadj_r_sgrid, &
        & Xadj_e_sgrid, x_adj(:,:,1), x_adj(:,:,2), force, diff_re)
    ! Computation of G0 continued
    ! NOTE: contract_grad_U returns a positive summation
    force = -force
    icav = 0
    do isph = 1, params % nsph
        do igrid = 1, params % ngrid
            if(constants % ui(igrid, isph) .ne. zero) then
                icav = icav + 1
                zeta(icav) = -constants % wgrid(igrid) * &
                    & constants % ui(igrid, isph) * ddot(constants % nbasis, &
                    & constants % vgrid(1, igrid), 1, &
                    & x_adj(1, isph, 1), 1)
                force(:, isph) = force(:, isph) + &
                    & zeta(icav)*gradphi(:, icav)
            end if
        end do
    end do
    !! Last term where we compute gradients of potential at centers of atoms
    !! spawned by intermediate zeta.
    if(params % fmm .eq. 1) then
        !! This step can be substituted by a proper dgemm if zeta
        !! intermediate is converted from cavity points to all grid points
        !! with zero values at internal grid points
        ! P2M step
        icav = 0
        do isph = 1, params % nsph
            inode = constants % snode(isph)
            workspace % tmp_node_m(:, inode) = zero
            do igrid = 1, params % ngrid
                if(constants % ui(igrid, isph) .eq. zero) cycle
                icav = icav + 1
                call fmm_p2m(constants % cgrid(:, igrid), zeta(icav), &
                    & one, params % pm, constants % vscales, one, &
                    & workspace % tmp_node_m(:, inode))
            end do
            workspace % tmp_node_m(:, inode) = workspace % tmp_node_m(:, inode) / &
                & params % rsph(isph)
        end do
        ! M2M, M2L and L2L translations
        call tree_m2m_rotation(params, constants, workspace % tmp_node_m)
        call tree_m2l_rotation(params, constants, workspace % tmp_node_m, &
            & workspace % tmp_node_l)
        call tree_l2l_rotation(params, constants, workspace % tmp_node_l)
        ! Now compute near-field FMM gradients
        ! Cycle over all spheres
        icav = 0
        workspace % tmp_efld = zero
        do isph = 1, params % nsph
            ! Cycle over all external grid points
            do igrid = 1, params % ngrid
                if(constants % ui(igrid, isph) .eq. zero) cycle
                icav = icav + 1
                ! Cycle over all near-field admissible pairs of spheres,
                ! including pair (isph, isph) which is a self-interaction
                inode = constants % snode(isph)
                do jnear = constants % snear(inode), constants % snear(inode+1)-1
                    ! Near-field interactions are possible only between leaf
                    ! nodes, which must contain only a single input sphere
                    jnode = constants % near(jnear)
                    jsph = constants % order(constants % cluster(1, jnode))
                    d = params % csph(:, isph) + &
                        & constants % cgrid(:, igrid)*params % rsph(isph) - &
                        & params % csph(:, jsph)
                    dnorm = dnrm2(3, d, 1)
                    workspace % tmp_efld(:, jsph) = workspace % tmp_efld(:, jsph) + &
                        & zeta(icav)*d/(dnorm**3)
                end do
            end do
        end do
        ! Take into account far-field FMM gradients only if pl > 0
        if (params % pl .gt. 0) then
            tmp1 = one / sqrt(3d0) / constants % vscales(1)
            do isph = 1, params % nsph
                inode = constants % snode(isph)
                tmp2 = tmp1 / params % rsph(isph)
                workspace % tmp_efld(3, isph) = workspace % tmp_efld(3, isph) + &
                    & tmp2*workspace % tmp_node_l(3, inode)
                workspace % tmp_efld(1, isph) = workspace % tmp_efld(1, isph) + &
                    & tmp2*workspace % tmp_node_l(4, inode)
                workspace % tmp_efld(2, isph) = workspace % tmp_efld(2, isph) + &
                    & tmp2*workspace % tmp_node_l(2, inode)
            end do
        end if
        do isph = 1, params % nsph
            force(:, isph) = force(:, isph) + &
                & workspace % tmp_efld(:, isph)*params % charge(isph)
        end do
    ! Naive quadratically scaling implementation
    else
        ! This routines actually computes -grad, not grad
        call efld(constants % ncav, zeta, constants % ccav, params % nsph, &
            & params % csph, workspace % tmp_efld)
        do isph = 1, params % nsph
            force(:, isph) = force(:, isph) - &
                & workspace % tmp_efld(:, isph)*params % charge(isph)
        end do
    end if

    tcontract_grad_C_worker2 = zero
    tcontract_grad_U = zero
    icav_gr = zero
    icav_ge = zero
    ! Computation of F0
    call contract_grad_f(params, constants, workspace, x_adj(:,:,1), Xadj_r_sgrid, &
                  & gradphi, normal_hessian_cav, icav_gr, force)
    call contract_grad_f(params, constants, workspace, x_adj(:,:,2), Xadj_e_sgrid, &
                  & gradphi, normal_hessian_cav, icav_ge, force)

    force = pt5*force

    deallocate(ef, xadj_r_sgrid, xadj_e_sgrid, normal_hessian_cav, &
        & diff_re, scaled_xr, stat=istat)
    if (istat.ne.0) stop 1
end subroutine ddlpb_force

!> Free ddLPB constants
!!
subroutine ddlpb_free(ddx_data)
  implicit none
  type(ddx_type), intent(inout) :: ddx_data
  integer :: istatus
  if(allocated(ddx_data % constants % SI_ri)) then
    deallocate(ddx_data % constants % SI_ri, stat=istatus)
    if(istatus .ne. zero) then
      write(*,*) 'ddlpb_free: [1] deallocation failed'
      stop 1
    end if
  end if

  if(allocated(ddx_data % constants % DI_ri)) then
    deallocate(ddx_data % constants % DI_ri, stat=istatus)
    if(istatus .ne. zero) then
      write(*,*) 'ddlpb_free: [1] deallocation failed'
      stop 1
    end if
  end if

  if(allocated(ddx_data % constants % SK_ri)) then
    deallocate(ddx_data % constants % SK_ri, stat=istatus)
    if(istatus .ne. zero) then
      write(*,*) 'ddlpb_free: [1] deallocation failed'
      stop 1
    end if
  end if

  if(allocated(ddx_data % constants % DK_ri)) then
    deallocate(ddx_data % constants % DK_ri, stat=istatus)
    if(istatus .ne. zero) then
      write(*,*) 'ddlpb_free: [1] deallocation failed'
      stop 1
    end if
  end if


  if(allocated(ddx_data % constants % diff_ep_adj)) then
    deallocate(ddx_data % constants % diff_ep_adj, stat=istatus)
    if(istatus .ne. zero) then
      write(*,*) 'ddlpb_free: [1] deallocation failed'
      stop 1
    end if
  end if


  if(allocated(ddx_data % constants % termimat)) then
    deallocate(ddx_data % constants % termimat, stat=istatus)
    if(istatus .ne. zero) then
      write(*,*) 'ddlpb_free: [1] deallocation failed'
      stop 1
    end if
  end if

  if(allocated(ddx_data % constants % coefY)) then
    deallocate(ddx_data % constants % coefY, stat=istatus)
    if(istatus .ne. zero) then
      write(*,*) 'ddlpb_free: [1] deallocation failed'
      stop 1
    end if
  end if

  if(allocated(ddx_data % constants % C_ik)) then
    deallocate(ddx_data % constants % C_ik, stat=istatus)
    if(istatus .ne. zero) then
      write(*,*) 'ddlpb_free: [1] deallocation failed'
      stop 1
    end if
  end if

  if(allocated(ddx_data % constants % coefvec)) then
    deallocate(ddx_data % constants % coefvec, stat=istatus)
    if(istatus .ne. zero) then
      write(*,*) 'ddlpb_free: [1] deallocation failed'
      stop 1
    end if
  end if

  if(allocated(ddx_data % constants % Pchi)) then
    deallocate(ddx_data % constants % Pchi, stat=istatus)
    if(istatus .ne. zero) then
      write(*,*) 'ddlpb_free: [1] deallocation failed'
      stop 1
    end if
  end if

end subroutine ddlpb_free

end module ddx_lpb<|MERGE_RESOLUTION|>--- conflicted
+++ resolved
@@ -188,14 +188,10 @@
     ! solve LS using Jacobi/DIIS
     call cpu_time(start_time)
     call jacobi_diis_external(params, constants, workspace, 2*constants % n, &
-<<<<<<< HEAD
         & tol, rhs, x, n_iter, xs_rel_diff, lpb_direct_matvec, &
         & lpb_direct_prec, rmsnorm, info)
     call cpu_time(finish_time)
     xs_time = finish_time - start_time
-=======
-        & tol, rhs, x, n_iter, lpb_direct_matvec, lpb_direct_prec, rmsnorm, info)
->>>>>>> f3386170
 
     esolv = zero
     do isph = 1, params % nsph
@@ -249,14 +245,10 @@
     call cpu_time(start_time)
     ! solve adjoint LS using Jacobi/DIIS
     call jacobi_diis_external(params, constants, workspace, 2*constants % n, &
-<<<<<<< HEAD
         & tol, rhs, x_adj, n_iter, s_rel_diff, lpb_adjoint_matvec, &
         & lpb_adjoint_prec, rmsnorm, info)
     call cpu_time(finish_time)
     s_time = finish_time - start_time
-=======
-        & tol, rhs, x_adj, n_iter, lpb_adjoint_matvec, lpb_adjoint_prec, rmsnorm, info)
->>>>>>> f3386170
 
     deallocate(rhs)
     if (istat.ne.0) stop 1
