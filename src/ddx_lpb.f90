--- conflicted
+++ resolved
@@ -21,106 +21,7 @@
 
 !> ddLPB solver
 !!
-<<<<<<< HEAD
 !! Solves the LPB problem using a domain decomposition approach.
-=======
-!! Wrapper routine for the solution of the direct ddLPB linear
-!! system. It makes the interface easier to implement. If a fine
-!! control is needed, the worker routine should be directly called.
-!!
-!! @param[in] params       : General options
-!! @param[in] constants    : Precomputed constants
-!! @param[inout] workspace : Preallocated workspaces
-!! @param[inout] state     : Solutions, guesses and relevant quantities
-!! @param[in] phi_cav      : Electric potential at the grid points
-!! @param[in] gradphi_cav  : Electric field at the grid points
-!! @param[in] tol          : Tolerance for the iterative solvers
-!!
-subroutine ddlpb_solve(params, constants, workspace, state, phi_cav, &
-        & gradphi_cav, tol)
-    implicit none
-    type(ddx_params_type), intent(in) :: params
-    type(ddx_constants_type), intent(inout) :: constants
-    type(ddx_workspace_type), intent(inout) :: workspace
-    type(ddx_state_type), intent(inout) :: state
-    real(dp), intent(in) :: phi_cav(constants % ncav)
-    real(dp), intent(in) :: gradphi_cav(3, constants % ncav)
-    real(dp), intent(in) :: tol
-
-    state % x_lpb_niter = params % maxiter
-    call ddlpb_solve_worker(params, constants, workspace, &
-        & phi_cav, gradphi_cav, state % g_lpb, state % f_lpb, &
-        & state % phi_grid, state % x_lpb, state % x_lpb_niter, &
-        & state % x_lpb_time, state % x_lpb_rel_diff, tol)
-end subroutine ddlpb_solve
-
-!!
-!! Wrapper routine for the solution of the adjoint ddPCM linear
-!! system. It makes the interface easier to implement. If a fine
-!! control is needed, the worker routine should be directly called.
-!!
-!! @param[in] params       : General options
-!! @param[in] constants    : Precomputed constants
-!! @param[inout] workspace : Preallocated workspaces
-!! @param[inout] state     : Solutions, guesses and relevant quantities
-!! @param[in] psi          : Representation of the solute's density
-!! @param[in] tol          : Tolerance for the iterative solvers
-!!
-subroutine ddlpb_adjoint(params, constants, workspace, state, psi, tol)
-    implicit none
-    type(ddx_params_type), intent(in) :: params
-    type(ddx_constants_type), intent(inout) :: constants
-    type(ddx_workspace_type), intent(inout) :: workspace
-    type(ddx_state_type), intent(inout) :: state
-    real(dp), intent(in) :: psi(constants % nbasis, params % nsph)
-    real(dp), intent(in) :: tol
-
-    state % x_adj_lpb_niter = params % maxiter
-    call ddlpb_adjoint_worker(params, constants, &
-      & workspace, psi, tol, state % x_adj_lpb, state % x_adj_lpb_niter, &
-      & state % x_adj_lpb_time, state % x_adj_lpb_rel_diff)
-end subroutine ddlpb_adjoint
-
-!!
-!! Wrapper routine for the computation of ddPCM forces. It makes the
-!! interface easier to implement. If a fine control is needed, the
-!! worker routine should be directly called.
-!!
-!! @param[in] params         : General options
-!! @param[in] constants      : Precomputed constants
-!! @param[inout] workspace   : Preallocated workspaces
-!! @param[inout] state       : Solutions and relevant quantities
-!! @param[in] gradphi_cav    : Electric field at the grid points
-!! @param[in] hessianphi_cav : Electric field gradient at the grid points
-!! @param[out] force         : Geometrical contribution to the forces
-!!
-subroutine ddlpb_force(params, constants, workspace, state, &
-        & gradphi_cav, hessianphi_cav, force)
-    implicit none
-    type(ddx_params_type), intent(in) :: params
-    type(ddx_constants_type), intent(in) :: constants
-    type(ddx_workspace_type), intent(inout) :: workspace
-    type(ddx_state_type), intent(inout) :: state
-    real(dp), intent(in) :: gradphi_cav(3, constants % ncav)
-    real(dp), intent(in) :: hessianphi_cav(3, 3, constants % ncav)
-    real(dp), intent(out) :: force(3, params % nsph)
-
-    call ddlpb_force_worker(params, constants, workspace, &
-        & hessianphi_cav, state % phi_grid, gradphi_cav, &
-        & state % x_lpb, state % x_adj_lpb, state % zeta, force)
-end subroutine ddlpb_force
-
-subroutine ddlpb_guess(params, constants, state)
-    implicit none
-    type(ddx_params_type), intent(in) :: params
-    type(ddx_constants_type), intent(in) :: constants
-    type(ddx_state_type), intent(inout) :: state
-    ! TODO: this is a place holder for a proper implementation
-    if ((params % error_flag .eq. 0) .or. (constants % error_flag .eq. 0) &
-        .or. (state % error_flag .eq. 0)) continue
-end subroutine ddlpb_guess
-
->>>>>>> 78ea259b
 !!
 !! @param[in] params: User specified parameters
 !! @param[in] constants: Precomputed constants
@@ -164,15 +65,10 @@
     if(params % force .eq. 1) then
         call ddlpb_guess_adjoint(params, constants, workspace, state)
         if (workspace % error_flag .eq. 1) return
-<<<<<<< HEAD
         call ddlpb_solve_adjoint(params, constants, workspace, state, tol)
         if (workspace % error_flag .eq. 1) return
         call ddlpb_solvation_force_terms(params, constants, workspace, &
             & state, phi_cav, gradphi_cav, hessianphi_cav, force)
-=======
-        call ddlpb_force(params, constants, workspace, state, &
-            & gradphi_cav, hessianphi_cav, force)
->>>>>>> 78ea259b
         if (workspace % error_flag .eq. 1) return
     endif
 
@@ -462,14 +358,8 @@
         call contract_grad_L(params, constants, isph, scaled_Xr, Xadj_r_sgrid, &
             & basloc, dbasloc, vplm, vcos, vsin, force(:,isph))
         ! Compute B^k*Xadj_e
-<<<<<<< HEAD
-        call contract_grad_B(params, constants, workspace, isph, &
-            & state % x_lpb(:,:,2), Xadj_e_sgrid, basloc, dbasloc, vplm, &
-            & vcos, vsin, force(:, isph))
-=======
-        call contract_grad_B(params, constants, isph, x(:,:,2), &
-            & Xadj_e_sgrid, force(:, isph))
->>>>>>> 78ea259b
+        call contract_grad_B(params, constants, isph, &
+            & state % x_lpb(:,:,2), Xadj_e_sgrid, force(:, isph))
         ! Computation of G0
         call contract_grad_U(params, constants, isph, Xadj_r_sgrid, &
             & state % phi_grid, force(:, isph))
