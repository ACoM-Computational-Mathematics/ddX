--- conflicted
+++ resolved
@@ -1389,33 +1389,11 @@
         call fdokb_b_xe(params, constants, workspace, isph, Xe, Xadj_e_sgrid, &
             & basloc, dbasloc, vplm, vcos, vsin, force(:, isph))
         tfdokb_xe = tfdokb_xe + omp_get_wtime() - tt1
-<<<<<<< HEAD
-        ! Compute C1 and C2 contributions
-        tt1 = omp_get_wtime()
-        diff_re = zero
-        call fdouky(params, constants, workspace, isph, &
-            & Xr, Xe, &
-            & Xadj_r_sgrid, Xadj_e_sgrid, &
-            & Xadj_r, Xadj_e, &
-            & force(:, isph), &
-            & diff_re)
-        tfdouky = tfdouky + omp_get_wtime() - tt1
-        tt1 = omp_get_wtime()
-        call derivative_P(params, constants, workspace, isph,&
-            & Xr, Xe, &
-            & Xadj_r_sgrid, Xadj_e_sgrid, &
-            & diff_re, &
-            & force(:, isph))
-        tp = tp + omp_get_wtime() - tt1
-=======
->>>>>>> d3b9b5db
         ! Computation of G0
         tt1 = omp_get_wtime()
         call fdoga(params, constants, isph, Xadj_r_sgrid, phi_grid, force(:, isph))
         tfdoga = tfdoga + omp_get_wtime() - tt1
     end do
-<<<<<<< HEAD
-=======
     ! Compute C1 and C2 contributions
     tt1 = omp_get_wtime()
     diff_re = zero
@@ -1433,7 +1411,6 @@
         & diff_re, &
         & force)
     tp = tp + omp_get_wtime() - tt1
->>>>>>> d3b9b5db
     write(6,*) '@forces@fdoka', tfdoka
     write(6,*) '@forces@fdokb', tfdokb
     write(6,*) '@forces@fdoka_xe', tfdoka_xe
@@ -1470,28 +1447,6 @@
     tfdoga = zero
     icav_gr = zero
     icav_ge = zero
-<<<<<<< HEAD
-    do isph = 1, params % nsph
-        ! Computation of F0
-        tt1 = omp_get_wtime()
-        call fdouky_f0(params, constants, workspace, isph, Xadj_r, Xadj_r_sgrid, &
-            & gradphi, force(:, isph))
-        tfdouky = tfdouky + omp_get_wtime() - tt1
-        tt1 = omp_get_wtime()
-        call fdoco(params, constants, workspace, isph, Xadj_r_sgrid, gradphi, &
-            & normal_hessian_cav, icav_gr, force(:, isph))
-        tfdoga = tfdoga + omp_get_wtime() - tt1
-        ! Computation of F0
-        tt1 = omp_get_wtime()
-        call fdouky_f0(params, constants, workspace, isph, Xadj_e, Xadj_e_sgrid, &
-            & gradphi, force(:, isph))
-        tfdouky = tfdouky + omp_get_wtime() - tt1
-        tt1 = omp_get_wtime()
-        call fdoco(params, constants, workspace, isph, Xadj_e_sgrid, gradphi, &
-            & normal_hessian_cav, icav_ge, force(:, isph))
-        tfdoga = tfdoga + omp_get_wtime() - tt1
-    end do
-=======
     ! Computation of F0
     tt1 = omp_get_wtime()
     call fdouky_f0(params, constants, workspace, Xadj_r, Xadj_r_sgrid, &
@@ -1510,7 +1465,6 @@
     call fdoco(params, constants, workspace, Xadj_e_sgrid, gradphi, &
         & normal_hessian_cav, icav_ge, force)
     tfdoga = tfdoga + omp_get_wtime() - tt1
->>>>>>> d3b9b5db
     write(6,*) '@forces@fdouky', tfdouky
     write(6,*) '@forces@fdoco', tfdoga
 
