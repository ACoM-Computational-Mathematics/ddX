!> @copyright (c) 2020-2021 RWTH Aachen. All rights reserved.
!!
!! ddX software
!!
!! @file src/dd_core.f90
!! Core routines and parameters of entire ddX software
!!
!! @version 1.0.0
!! @author Abhinav Jha and Michele Nottoli
!! @date 2021-02-25

!> High-level subroutines for ddlpb
module ddx_lpb
! Get ddx-operators
use ddx_operators
implicit none
!!
!! Logical variables for iterations
!!
!! Local variables and their definitions that will be used throughout this file
!! isph    : Index for the sphere i
!! jsph    : Index for the sphere j
!! ksph    : Index for the sphere k
!! igrid   : Index for the grid points
!! icav    : Index for the external grid points
!! ibasis  : Index for the basis
!! ibasis0 : Index for the fixed basis (nbasis0)
!! l       : Index for lmax
!! m       : Index for m:-l,...,l
!! ind     : l^2 + l + m + 1
!! l0      : Index for lmax0
!! m0      : Index for m0:-l0,...,l0
!! ind0    : l0^2 + l0 + m0 + 1
!! ineigh  : Index over Row space of neighbors
!! rijn    : r_j*r_1^j(x_i^n) = |x_i^n-x_j|
!! tij     : r_1^j(x_i^n)
!! xij     : chi_j(x_i^n)
!! oij     : omega^\eta_ijn
!! vij     : x_i^n-x_j
!! sij     : e^j(x_i^n)
!! SI_rijn : Besssel function of first kind for rijn
!! DI_rijn : Derivative of Bessel function of first kind for rijn
!! tlow    : Lower bound for switch region
!! thigh   : Upper bound for switch region
!! basloc  : Y_lm(s_n)
!! dbasloc : Derivative of Y_lm(s_n)
!! i       : Index for dimension x,y,z

contains

!> ddLPB solver
!!
<<<<<<< HEAD
!! Wrapper routine for the solution of the direct ddLPB linear
!! system. It makes the interface easier to implement. If a fine
!! control is needed, the worker routine should be directly called.
=======
!! ddLPB calculation happens here
!! @param[in] ddx_data    : dd Data
!! @param[in] phi_cav     : Boundary conditions
!! @param[in] gradphi_cav : Gradient of phi
!! @param[in] hessianphi  : Hessian of phi
!! @param[in] psi         : Electrostatic potential vector
!! @param[in] tol         : Tolerance
!! @param[out] esolv      : Electrostatic solvation energy
!! @param[out] force      : Forces
!! @param[out] info       : Information
>>>>>>> a3952073
!!
!! @param[in] params       : General options
!! @param[in] constants    : Precomputed constants
!! @param[inout] workspace : Preallocated workspaces
!! @param[inout] state     : Solutions, guesses and relevant quantities
!! @param[in] phi_cav      : Electric potential at the grid points
!! @param[in] gradphi_cav  : Electric field at the grid points
!! @param[in] tol          : Tolerance for the iterative solvers
!!
subroutine ddlpb_solve(params, constants, workspace, state, phi_cav, &
        & gradphi_cav, tol)
    implicit none
    type(ddx_params_type), intent(in) :: params
    type(ddx_constants_type), intent(inout) :: constants
    type(ddx_workspace_type), intent(inout) :: workspace
    type(ddx_state_type), intent(inout) :: state
    real(dp), intent(in) :: phi_cav(constants % ncav)
    real(dp), intent(in) :: gradphi_cav(3, constants % ncav)
    real(dp), intent(in) :: tol
<<<<<<< HEAD
=======
    ! Outputs
    real(dp), intent(out) :: esolv
    real(dp), dimension(3, ddx_data % params % nsph), intent(out) :: force
    ! internal
    integer, intent(out) :: info
    integer :: isph, igrid, istatus
    !
    ! x(:,:,1): X_r Reaction potential solution (Laplace equation)
    ! x(:,:,2): X_e Extended potential solution (HSP equation)
    !
>>>>>>> a3952073

    state % x_lpb_niter = params % maxiter
    call ddlpb_solve_worker(params, constants, workspace, &
        & phi_cav, gradphi_cav, state % g_lpb, state % f_lpb, &
        & state % phi_grid, state % x_lpb, state % x_lpb_niter, &
        & state % x_lpb_time, tol)
end subroutine ddlpb_solve

<<<<<<< HEAD
!!
!! Wrapper routine for the solution of the adjoint ddPCM linear
!! system. It makes the interface easier to implement. If a fine
!! control is needed, the worker routine should be directly called.
!!
!! @param[in] params       : General options
!! @param[in] constants    : Precomputed constants
!! @param[inout] workspace : Preallocated workspaces
!! @param[inout] state     : Solutions, guesses and relevant quantities
!! @param[in] psi          : Representation of the solute's density
!! @param[in] tol          : Tolerance for the iterative solvers
!!
subroutine ddlpb_adjoint(params, constants, workspace, state, psi, tol)
    implicit none
    type(ddx_params_type), intent(in) :: params
    type(ddx_constants_type), intent(inout) :: constants
    type(ddx_workspace_type), intent(inout) :: workspace
    type(ddx_state_type), intent(inout) :: state
    real(dp), intent(in) :: psi(constants % nbasis, params % nsph)
    real(dp), intent(in) :: tol

    call ddlpb_adjoint_worker(params, constants, &
      & workspace, psi, tol, state % x_adj_lpb, state % x_adj_lpb_niter, &
      & state % x_adj_lpb_time)
end subroutine ddlpb_adjoint

!!
!! Wrapper routine for the computation of ddPCM forces. It makes the
!! interface easier to implement. If a fine control is needed, the
!! worker routine should be directly called.
!!
!! @param[in] params         : General options
!! @param[in] constants      : Precomputed constants
!! @param[inout] workspace   : Preallocated workspaces
!! @param[inout] state       : Solutions and relevant quantities
!! @param[in] phi_cav        : Electric potential at the grid points
!! @param[in] gradphi_cav    : Electric field at the grid points
!! @param[in] hessianphi_cav : Electric field gradient at the grid points
!! @param[in] psi            : Representation of the solute's density
!! @param[out] force         : Geometrical contribution to the forces
!!
subroutine ddlpb_force(params, constants, workspace, state, phi_cav, &
        & gradphi_cav, hessianphi_cav, psi, force)
    implicit none
    type(ddx_params_type), intent(in) :: params
    type(ddx_constants_type), intent(in) :: constants
    type(ddx_workspace_type), intent(inout) :: workspace
    type(ddx_state_type), intent(inout) :: state
    real(dp), intent(in) :: phi_cav(constants % ncav)
    real(dp), intent(in) :: gradphi_cav(3, constants % ncav)
    real(dp), intent(in) :: psi(constants % nbasis, params % nsph)
    real(dp), intent(in) :: hessianphi_cav(3, 3, constants % ncav)
    real(dp), intent(out) :: force(3, params % nsph)

    call ddlpb_force_worker(params, constants, workspace, &
        & hessianphi_cav, state % phi_grid, gradphi_cav, &
        & state % x_lpb, state % x_adj_lpb, state % zeta, force)
end subroutine ddlpb_force

subroutine ddlpb_guess(params, constants, state)
    implicit none
    type(ddx_params_type), intent(in) :: params
    type(ddx_constants_type), intent(in) :: constants
    type(ddx_state_type), intent(inout) :: state
    ! TODO
end subroutine ddlpb_guess
=======
    ! Unwrap sparsely stored potential at cavity points phi_cav into phi_grid
    ! and multiply it by characteristic function at cavity points ui
    call ddcav_to_grid_work(ddx_data % params % ngrid, ddx_data % params % nsph, &
        & ddx_data % constants % ncav, ddx_data % constants % icav_ia, &
        & ddx_data % constants % icav_ja, phi_cav, ddx_data % phi_grid)
    ddx_data % workspace % tmp_cav = phi_cav * ddx_data % constants % ui_cav
    call ddcav_to_grid_work(ddx_data % params % ngrid, ddx_data % params % nsph, &
        & ddx_data % constants % ncav, ddx_data % constants % icav_ia, &
        & ddx_data % constants % icav_ja, ddx_data % workspace % tmp_cav, &
        & ddx_data % workspace % tmp_grid)
    ddx_data % g_lpb = - ddx_data % workspace % tmp_grid

    ! wghpot_f : Intermediate computation of F_0 Eq.(75) from QSM19.SISC
    call wghpot_f(ddx_data % params, ddx_data % constants, &
        & ddx_data % workspace, gradphi_cav, ddx_data % f_lpb)

    ! use a tighter tolerance for microiterations
    ddx_data % constants % inner_tol =  tol/100.0d0

    ddx_data % xs_niter = ddx_data % params % maxiter
    ! Call the subroutine to solve for Esolv
    call ddlpb_energy(ddx_data % params, ddx_data % constants, &
        & ddx_data % workspace, ddx_data % g_lpb, ddx_data % f_lpb, &
        & ddx_data % x_lpb, ddx_data % xs_niter, ddx_data % xs_rel_diff, ddx_data % xs_time, &
        & tol, esolv, info)

    ! Start the Force computation
    if(ddx_data % params % force .eq. 1) then
      ddx_data % s_niter = ddx_data % params % maxiter
      ! Call the subroutine adjoint to solve the adjoint solution
      call ddlpb_adjoint(ddx_data % params, ddx_data % constants, &
          & ddx_data % workspace, psi, tol, ddx_data % x_adj_lpb, &
          ddx_data % s_niter, ddx_data % s_rel_diff, ddx_data % s_time, info)

      !Call the subroutine to evaluate derivatives
      call ddlpb_force(ddx_data % params, ddx_data % constants, &
          & ddx_data % workspace, hessianphi_cav, ddx_data % phi_grid, gradphi_cav, &
          & ddx_data % x_lpb, ddx_data % x_adj_lpb, ddx_data % zeta, force, info)
>>>>>>> a3952073

!!
!! A standalone ddLPB calculation happens here
!! @param[in] ddx_data : dd Data
!! @param[in] phi      : Boundary conditions
!! @param[in] psi      : Electrostatic potential vector.
!! @param[in] gradphi  : Gradient of phi
!! @param[in] hessianphi  : Hessian of phi
!! @param[out] esolv   : Electrostatic solvation energy
!!
subroutine ddlpb(params, constants, workspace, state, phi_cav, gradphi_cav, &
        & hessianphi_cav, psi, tol, esolv, force, info)
    implicit none
    type(ddx_params_type), intent(in) :: params
    type(ddx_constants_type), intent(inout) :: constants
    type(ddx_workspace_type), intent(inout) :: workspace
    type(ddx_state_type), intent(inout) :: state
    real(dp), intent(in) :: phi_cav(constants % ncav), &
        & gradphi_cav(3, constants % ncav), &
        & hessianphi_cav(3, 3, constants % ncav), &
        & psi( constants % nbasis,  params % nsph), tol
    real(dp), intent(out) :: esolv, force(3, params % nsph)
    real(dp), external :: ddot
    integer, intent(inout) :: info

    ! TODO: find a consistent way to do the guess

    call ddlpb_solve(params, constants, workspace, state, phi_cav, &
        & gradphi_cav, tol)

    ! Compute the solvation energy
    ! note that psi is divided by fourpi
    esolv = pt5*ddot(constants % n, state % x_lpb(:,:,1), 1, psi, 1) &
        & /fourpi

    ! Get forces if needed
    if(params % force .eq. 1) then
        call ddlpb_adjoint(params, constants, workspace, state, psi, tol)
        call ddlpb_force(params, constants, workspace, state, phi_cav, &
            & gradphi_cav, hessianphi_cav, psi, force)
    endif

    call ddx_free_state(state)

end subroutine ddlpb

<<<<<<< HEAD
subroutine ddlpb_solve_worker(params, constants, workspace, phi_cav, &
        & gradphi_cav, g_lpb, f_lpb, phi_grid, x_lpb, x_lpb_niter, &
        & x_lpb_time, tol)
    implicit none
=======
!> Solve primal ddLPB system to find solvation energy
!!
!! @param[in]  params     : Input parameter file
!! @param[in]  constants  : Input constants file
!! @param[in]  workspace  : Input workspace
!! @param[in]  g          : Intermediate matrix for computation of g0
!! @param[in]  f          : Intermediate matrix for computation of f0
!! @param[out] x          : Solution
!! @param[out] n_iter     : Number of iterations
!! @param[out] xs_rel_diff: Relative difference
!! @param[out] xs_time    : Time
!! @param[in]  tol        : Tolerance for solver
!! @param[out] esolv      : Solvation energy
!! @param[out] info       : Information
subroutine ddlpb_energy(params, constants, workspace, g, f, &
    & x, n_iter, xs_rel_diff, xs_time, tol , esolv, info)
>>>>>>> a3952073
    type(ddx_params_type), intent(in) :: params
    type(ddx_constants_type), intent(inout) :: constants
    type(ddx_workspace_type), intent(inout) :: workspace
    real(dp), intent(in) :: phi_cav(constants % ncav)
    real(dp), intent(in) :: gradphi_cav(3, constants % ncav)
    real(dp), intent(inout) :: x_lpb(constants % nbasis, params % nsph, 2)
    integer, intent(inout) :: x_lpb_niter
    real(dp), intent(out) :: x_lpb_time
    real(dp), intent(in) :: tol
<<<<<<< HEAD
    real(dp), intent(out) :: g_lpb(params % ngrid, params % nsph)
    real(dp), intent(out) :: f_lpb(params % ngrid, params % nsph)
    real(dp), intent(out) :: phi_grid(params % ngrid, params % nsph)

    integer :: istat
    real(dp) :: start_time
=======
    integer, intent(inout) :: n_iter
    !! Outputs
    real(dp), intent(out) :: xs_rel_diff(n_iter), xs_time
    real(dp), intent(out) :: esolv
    integer, intent(out) :: info
    integer  :: isph, istat
    real(dp) :: start_time, finish_time
>>>>>>> a3952073
    real(dp), allocatable :: rhs(:,:,:)

    allocate(rhs(constants % nbasis, params % nsph, 2), stat=istat)
    if (istat.ne.0) stop 1

    !! Use a tighter tolerance for the microiterations to ensure convergence
    constants % inner_tol =  tol/100.0d0

    !! Setting initial values to zero
    g_lpb = zero
    f_lpb = zero
    phi_grid = zero

    ! Unwrap sparsely stored potential at cavity points phi_cav into phi_grid
    ! and multiply it by characteristic function at cavity points ui
    call ddcav_to_grid_work(params % ngrid, params % nsph, &
        & constants % ncav, constants % icav_ia, &
        & constants % icav_ja, phi_cav, phi_grid)
    workspace % tmp_cav = phi_cav * constants % ui_cav
    call ddcav_to_grid_work(params % ngrid, params % nsph, &
        & constants % ncav, constants % icav_ia, &
        & constants % icav_ja, workspace % tmp_cav, &
        & workspace % tmp_grid)
    g_lpb = - workspace % tmp_grid

    ! wghpot_f : Intermediate computation of F_0 Eq.(75) from QSM19.SISC
    call wghpot_f(params, constants, workspace, gradphi_cav, f_lpb)

    ! Setting of the local variables
    rhs = zero

    ! integrate RHS
<<<<<<< HEAD
    call intrhs(params % nsph, constants % nbasis, params % ngrid, &
        & constants % vwgrid, constants % vgrid_nbasis, g_lpb, rhs(:,:,1))
    call intrhs(params % nsph, constants % nbasis, params % ngrid, &
        & constants % vwgrid, constants % vgrid_nbasis, f_lpb, rhs(:,:,2))
=======
    call ddintegrate(params % nsph, constants % nbasis, &
        & params % ngrid, constants % vwgrid, &
        & constants % vgrid_nbasis, g, rhs(:,:,1))
    call ddintegrate(params % nsph, constants % nbasis, &
        & params % ngrid, constants % vwgrid, &
        & constants % vgrid_nbasis, f, rhs(:,:,2))
>>>>>>> a3952073
    rhs(:,:,1) = rhs(:,:,1) + rhs(:,:,2)

    ! guess
    workspace % ddcosmo_guess = zero
    workspace % hsp_guess = zero
    call lpb_direct_prec(params, constants, workspace, rhs, x_lpb)

    start_time = omp_get_wtime()
    ! solve LS using Jacobi/DIIS
<<<<<<< HEAD
    call jacobi_diis_external(params, constants, workspace, 2*constants % n, &
        & tol, rhs, x_lpb, x_lpb_niter, lpb_direct_matvec, lpb_direct_prec, &
        & rmsnorm, istat)
    x_lpb_time = omp_get_wtime() - start_time
=======
    call cpu_time(start_time)
    call jacobi_diis_external(params, constants, workspace, 2*constants % n, &
        & tol, rhs, x, n_iter, xs_rel_diff, lpb_direct_matvec, &
        & lpb_direct_prec, rmsnorm, info)
    call cpu_time(finish_time)
    xs_time = finish_time - start_time
>>>>>>> a3952073

    deallocate(rhs, stat=istat)
    if (istat.ne.0) stop 1
<<<<<<< HEAD
end subroutine ddlpb_solve_worker

subroutine ddlpb_adjoint_worker(params, constants, workspace, psi, tol, &
        & x_adj_lpb, x_adj_lpb_niter, x_adj_lpb_time)
    implicit none
    type(ddx_params_type), intent(in) :: params
    type(ddx_constants_type), intent(inout) :: constants
    type(ddx_workspace_type), intent(inout) :: workspace
    real(dp), intent(in) :: psi(constants % nbasis, params % nsph)
    real(dp), intent(in) :: tol
    real(dp), intent(out) :: x_adj_lpb(constants % nbasis, params % nsph, 2)
    integer, intent(inout) :: x_adj_lpb_niter
    real(dp), intent(out) :: x_adj_lpb_time

    real(dp), allocatable :: psi_lpb(:,:)
    real(dp), allocatable :: rhs(:,:,:)
    real(dp) :: start_time
    integer :: istat
=======
end subroutine ddlpb_energy

!> Solve adjoint ddLPB system
!!
!! @param[in]  params     : Input parameter file
!! @param[in]  constants  : Input constants file
!! @param[in]  workspace  : Input workspace
!! @param[in]  psi        : psi_r
!! @param[in]  tol        : Tolerance
!! @param[out] x_adj      : Adjoint solution
!! @param[out] info       : Information

subroutine ddlpb_adjoint(params, constants, workspace, psi, tol, x_adj, &
                       & n_iter, s_rel_diff, s_time, info)
    implicit none
    type(ddx_params_type), intent(in) :: params
    type(ddx_constants_type), intent(in) :: constants
    real(dp), dimension(constants % nbasis, params % nsph), intent(in) :: psi
    real(dp), intent(in) :: tol
    !!Output
    integer, intent(inout) :: n_iter
    type(ddx_workspace_type), intent(inout) :: workspace
    real(dp), dimension(constants % nbasis, params % nsph, 2), intent(out) :: x_adj
    real(dp), intent(out) :: s_time
    real(dp), intent(out) :: s_rel_diff(n_iter)
    integer, intent(out) :: info

    real(dp), allocatable :: rhs(:,:,:)
    integer :: istat
    real(dp) :: start_time, finish_time
>>>>>>> a3952073

    allocate(rhs(constants % nbasis, params % nsph, 2), stat=istat)
    if (istat.ne.0) stop 1

    !! Use a tighter tolerance for the microiterations to ensure convergence
    constants % inner_tol =  tol/100.0d0

    ! Psi shall be divided by a factor 4pi for the LPB case
    ! It is intended to take into account this constant in the LPB
    allocate(psi_lpb(constants % nbasis, params % nsph), stat=istat)
    if (istat.ne.0) stop 1
    psi_lpb = psi / fourpi

    ! set up the RHS
    rhs(:,:,1) = psi
    rhs(:,:,2) = zero

    ! guess
    workspace % ddcosmo_guess = zero
    workspace % hsp_guess = zero
    call lpb_adjoint_prec(params, constants, workspace, rhs, x_adj_lpb)

    call cpu_time(start_time)
    ! solve adjoint LS using Jacobi/DIIS
<<<<<<< HEAD
    start_time = omp_get_wtime()
    call jacobi_diis_external(params, constants, workspace, 2*constants % n, &
        & tol, rhs, x_adj_lpb, x_adj_lpb_niter, lpb_adjoint_matvec, &
        & lpb_adjoint_prec, rmsnorm, istat)
    x_adj_lpb_time = omp_get_wtime() - start_time

    deallocate(rhs, psi_lpb, stat=istat)
=======
    call jacobi_diis_external(params, constants, workspace, 2*constants % n, &
        & tol, rhs, x_adj, n_iter, s_rel_diff, lpb_adjoint_matvec, &
        & lpb_adjoint_prec, rmsnorm, info)
    call cpu_time(finish_time)
    s_time = finish_time - start_time

    deallocate(rhs)
>>>>>>> a3952073
    if (istat.ne.0) stop 1
end subroutine ddlpb_adjoint_worker

<<<<<<< HEAD
subroutine ddlpb_force_worker(params, constants, workspace, hessian, &
        & phi_grid, gradphi, x, x_adj, zeta, force)
=======
end subroutine ddlpb_adjoint

!> Compute ddLPB forces
!!
!! @param[in]  params     : Input parameter file
!! @param[in]  constants  : Input constants file
!! @param[in]  workspace  : Input workspace
!! @param[in]  hessian    : Hessian of Psi
!! @param[in]  phi_grid   : Phi evaluated at the grid point
!! @param[in]  gradphi    : Gradient of phi
!! @param[in]  x          : Solution vector
!! @param[in]  x_adj      : Adjoint solution vector
!! @param[in]  zeta       : Intermediate calculation
!! @param[out] force      : Force
!! @param[out] info       : Information
subroutine ddlpb_force(params, constants, workspace, hessian, phi_grid, gradphi, &
        & x, x_adj, zeta, force, info)
    !! input/output
>>>>>>> a3952073
    type(ddx_params_type), intent(in) :: params
    type(ddx_constants_type), intent(in) :: constants
    type(ddx_workspace_type), intent(inout) :: workspace

    real(dp), dimension(3, 3, constants % ncav), intent(in) :: hessian
    real(dp), dimension(params % ngrid, params % nsph), intent(in) :: phi_grid
    real(dp), dimension(3, constants % ncav), intent(in)    :: gradphi
    real(dp), dimension(constants % nbasis, params % nsph, 2), intent(in) :: x, x_adj
    real(dp), dimension(3, params % nsph), intent(out) :: force
    real(dp), intent(out) :: zeta(constants % ncav)
    integer, intent(out) :: info

    ! local
    real(dp), dimension(constants % nbasis) :: basloc, vplm
    real(dp), dimension(3, constants % nbasis) :: dbasloc
    real(dp), dimension(params % lmax + 1) :: vsin, vcos

    ! large local are allocatable
    real(dp), allocatable :: ef(:,:), xadj_r_sgrid(:,:), xadj_e_sgrid(:,:), &
        & normal_hessian_cav(:,:), diff_re(:,:), scaled_xr(:,:)
    integer :: isph, icav, icav_gr, icav_ge, igrid, istat
    integer :: i, inode, jnear, inear, jnode, jsph
    real(dp), external :: ddot, dnrm2
    real(dp) :: tcontract_gradi_Lik, tcontract_gradi_Lji, tcontract_gradi_Bik, tcontract_gradi_Bji, tcontract_grad_U, &
              & tcontract_grad_C_worker1, tcontract_grad_C_worker2
    real(dp) :: d(3), dnorm, tmp1, tmp2

    allocate(ef(3, params % nsph), &
        & xadj_r_sgrid(params % ngrid, params % nsph), &
        & xadj_e_sgrid(params % ngrid, params % nsph), &
        & normal_hessian_cav(3, constants % ncav), &
        & diff_re(constants % nbasis, params % nsph), &
        & scaled_xr(constants % nbasis, params % nsph), stat=istat)
    if (istat.ne.0) stop 1

    diff_re = zero
    vsin = zero
    vcos = zero
    vplm = zero
    basloc = zero
    dbasloc = zero
    ef = zero
    force = zero

    ! Compute the derivative of the normal derivative of psi_0
    normal_hessian_cav = zero
    icav = 0
    do isph = 1, params % nsph
        do igrid = 1, params % ngrid
            if(constants % ui(igrid, isph) .gt. zero) then
                icav = icav + 1
                do i = 1, 3
                    normal_hessian_cav(:, icav) = normal_hessian_cav(:,icav) +&
                        & hessian(:,i,icav)*constants % cgrid(i,igrid)
                end do
            end if
        end do
    end do

    ! Call dgemm to integrate the adjoint solution on the grid points
    call dgemm('T', 'N', params % ngrid, params % nsph, constants % nbasis, &
        & one, constants % vgrid, constants % vgrid_nbasis, x_adj(:,:,1), &
        & constants % nbasis, zero, Xadj_r_sgrid, params % ngrid)
    call dgemm('T', 'N', params % ngrid, params % nsph, constants % nbasis, &
        & one, constants % vgrid, constants % vgrid_nbasis, x_adj(:,:,2), &
        & constants % nbasis, zero, Xadj_e_sgrid, params % ngrid)

    ! Scale by the factor of 1/(4Pi/(2l+1))
    scaled_Xr = x(:,:,1)
    call convert_ddcosmo(params, constants, -1, scaled_Xr)

    tcontract_gradi_Lik = zero
    tcontract_gradi_Lji = zero
    tcontract_gradi_Bik = zero
    tcontract_gradi_Bji = zero
    tcontract_grad_C_worker2 = zero
    tcontract_grad_C_worker1 = zero
    tcontract_grad_U = zero
    do isph = 1, params % nsph
        ! Compute A^k*Xadj_r, using Subroutine from ddCOSMO
        call contract_grad_L(params, constants, isph, scaled_Xr, Xadj_r_sgrid, &
            & basloc, dbasloc, vplm, vcos, vsin, force(:,isph))
        ! Compute B^k*Xadj_e
        call contract_grad_B(params, constants, workspace, isph, x(:,:,2), Xadj_e_sgrid, &
            & basloc, dbasloc, vplm, vcos, vsin, force(:, isph))
        ! Computation of G0
        call contract_grad_U(params, constants, isph, Xadj_r_sgrid, phi_grid, &
            & force(:, isph))
    end do
    ! Compute C1 and C2 contributions
    diff_re = zero
    call contract_grad_C(params, constants, workspace, x(:,:,1), x(:,:,2), Xadj_r_sgrid, &
        & Xadj_e_sgrid, x_adj(:,:,1), x_adj(:,:,2), force, diff_re)
    ! Computation of G0 continued
    ! NOTE: contract_grad_U returns a positive summation
    force = -force
    icav = 0
    do isph = 1, params % nsph
        do igrid = 1, params % ngrid
            if(constants % ui(igrid, isph) .ne. zero) then
                icav = icav + 1
                zeta(icav) = -constants % wgrid(igrid) * &
                    & constants % ui(igrid, isph) * ddot(constants % nbasis, &
                    & constants % vgrid(1, igrid), 1, &
                    & x_adj(1, isph, 1), 1)
                force(:, isph) = force(:, isph) + &
                    & zeta(icav)*gradphi(:, icav)
            end if
        end do
    end do
    !! Last term where we compute gradients of potential at centers of atoms
    !! spawned by intermediate zeta.
    if(params % fmm .eq. 1) then
        !! This step can be substituted by a proper dgemm if zeta
        !! intermediate is converted from cavity points to all grid points
        !! with zero values at internal grid points
        ! P2M step
        icav = 0
        do isph = 1, params % nsph
            inode = constants % snode(isph)
            workspace % tmp_node_m(:, inode) = zero
            do igrid = 1, params % ngrid
                if(constants % ui(igrid, isph) .eq. zero) cycle
                icav = icav + 1
                call fmm_p2m(constants % cgrid(:, igrid), zeta(icav), &
                    & one, params % pm, constants % vscales, one, &
                    & workspace % tmp_node_m(:, inode))
            end do
            workspace % tmp_node_m(:, inode) = workspace % tmp_node_m(:, inode) / &
                & params % rsph(isph)
        end do
        ! M2M, M2L and L2L translations
        call tree_m2m_rotation(params, constants, workspace % tmp_node_m)
        call tree_m2l_rotation(params, constants, workspace % tmp_node_m, &
            & workspace % tmp_node_l)
        call tree_l2l_rotation(params, constants, workspace % tmp_node_l)
        ! Now compute near-field FMM gradients
        ! Cycle over all spheres
        icav = 0
        workspace % tmp_efld = zero
        do isph = 1, params % nsph
            ! Cycle over all external grid points
            do igrid = 1, params % ngrid
                if(constants % ui(igrid, isph) .eq. zero) cycle
                icav = icav + 1
                ! Cycle over all near-field admissible pairs of spheres,
                ! including pair (isph, isph) which is a self-interaction
                inode = constants % snode(isph)
                do jnear = constants % snear(inode), constants % snear(inode+1)-1
                    ! Near-field interactions are possible only between leaf
                    ! nodes, which must contain only a single input sphere
                    jnode = constants % near(jnear)
                    jsph = constants % order(constants % cluster(1, jnode))
                    d = params % csph(:, isph) + &
                        & constants % cgrid(:, igrid)*params % rsph(isph) - &
                        & params % csph(:, jsph)
                    dnorm = dnrm2(3, d, 1)
                    workspace % tmp_efld(:, jsph) = workspace % tmp_efld(:, jsph) + &
                        & zeta(icav)*d/(dnorm**3)
                end do
            end do
        end do
        ! Take into account far-field FMM gradients only if pl > 0
        if (params % pl .gt. 0) then
            tmp1 = one / sqrt(3d0) / constants % vscales(1)
            do isph = 1, params % nsph
                inode = constants % snode(isph)
                tmp2 = tmp1 / params % rsph(isph)
                workspace % tmp_efld(3, isph) = workspace % tmp_efld(3, isph) + &
                    & tmp2*workspace % tmp_node_l(3, inode)
                workspace % tmp_efld(1, isph) = workspace % tmp_efld(1, isph) + &
                    & tmp2*workspace % tmp_node_l(4, inode)
                workspace % tmp_efld(2, isph) = workspace % tmp_efld(2, isph) + &
                    & tmp2*workspace % tmp_node_l(2, inode)
            end do
        end if
        do isph = 1, params % nsph
            force(:, isph) = force(:, isph) + &
                & workspace % tmp_efld(:, isph)*params % charge(isph)
        end do
    ! Naive quadratically scaling implementation
    else
        ! This routines actually computes -grad, not grad
        call efld(constants % ncav, zeta, constants % ccav, params % nsph, &
            & params % csph, workspace % tmp_efld)
        do isph = 1, params % nsph
            force(:, isph) = force(:, isph) - &
                & workspace % tmp_efld(:, isph)*params % charge(isph)
        end do
    end if

    tcontract_grad_C_worker2 = zero
    tcontract_grad_U = zero
    icav_gr = zero
    icav_ge = zero
    ! Computation of F0
    call contract_grad_f(params, constants, workspace, x_adj(:,:,1), Xadj_r_sgrid, &
                  & gradphi, normal_hessian_cav, icav_gr, force)
    call contract_grad_f(params, constants, workspace, x_adj(:,:,2), Xadj_e_sgrid, &
                  & gradphi, normal_hessian_cav, icav_ge, force)

    force = pt5*force/fourpi

    deallocate(ef, xadj_r_sgrid, xadj_e_sgrid, normal_hessian_cav, &
        & diff_re, scaled_xr, stat=istat)
    if (istat.ne.0) stop 1
<<<<<<< HEAD
end subroutine ddlpb_force_worker
=======
end subroutine ddlpb_force

!> Free ddLPB constants
!!
subroutine ddlpb_free(ddx_data)
  implicit none
  type(ddx_type), intent(inout) :: ddx_data
  integer :: istatus
  if(allocated(ddx_data % constants % SI_ri)) then
    deallocate(ddx_data % constants % SI_ri, stat=istatus)
    if(istatus .ne. zero) then
      write(*,*) 'ddlpb_free: [1] deallocation failed'
      stop 1
    end if
  end if

  if(allocated(ddx_data % constants % DI_ri)) then
    deallocate(ddx_data % constants % DI_ri, stat=istatus)
    if(istatus .ne. zero) then
      write(*,*) 'ddlpb_free: [1] deallocation failed'
      stop 1
    end if
  end if

  if(allocated(ddx_data % constants % SK_ri)) then
    deallocate(ddx_data % constants % SK_ri, stat=istatus)
    if(istatus .ne. zero) then
      write(*,*) 'ddlpb_free: [1] deallocation failed'
      stop 1
    end if
  end if

  if(allocated(ddx_data % constants % DK_ri)) then
    deallocate(ddx_data % constants % DK_ri, stat=istatus)
    if(istatus .ne. zero) then
      write(*,*) 'ddlpb_free: [1] deallocation failed'
      stop 1
    end if
  end if


  if(allocated(ddx_data % constants % diff_ep_adj)) then
    deallocate(ddx_data % constants % diff_ep_adj, stat=istatus)
    if(istatus .ne. zero) then
      write(*,*) 'ddlpb_free: [1] deallocation failed'
      stop 1
    end if
  end if


  if(allocated(ddx_data % constants % termimat)) then
    deallocate(ddx_data % constants % termimat, stat=istatus)
    if(istatus .ne. zero) then
      write(*,*) 'ddlpb_free: [1] deallocation failed'
      stop 1
    end if
  end if

  if(allocated(ddx_data % constants % coefY)) then
    deallocate(ddx_data % constants % coefY, stat=istatus)
    if(istatus .ne. zero) then
      write(*,*) 'ddlpb_free: [1] deallocation failed'
      stop 1
    end if
  end if

  if(allocated(ddx_data % constants % C_ik)) then
    deallocate(ddx_data % constants % C_ik, stat=istatus)
    if(istatus .ne. zero) then
      write(*,*) 'ddlpb_free: [1] deallocation failed'
      stop 1
    end if
  end if

  if(allocated(ddx_data % constants % coefvec)) then
    deallocate(ddx_data % constants % coefvec, stat=istatus)
    if(istatus .ne. zero) then
      write(*,*) 'ddlpb_free: [1] deallocation failed'
      stop 1
    end if
  end if

  if(allocated(ddx_data % constants % Pchi)) then
    deallocate(ddx_data % constants % Pchi, stat=istatus)
    if(istatus .ne. zero) then
      write(*,*) 'ddlpb_free: [1] deallocation failed'
      stop 1
    end if
  end if

end subroutine ddlpb_free
>>>>>>> a3952073

end module ddx_lpb<|MERGE_RESOLUTION|>--- conflicted
+++ resolved
@@ -50,22 +50,9 @@
 
 !> ddLPB solver
 !!
-<<<<<<< HEAD
 !! Wrapper routine for the solution of the direct ddLPB linear
 !! system. It makes the interface easier to implement. If a fine
 !! control is needed, the worker routine should be directly called.
-=======
-!! ddLPB calculation happens here
-!! @param[in] ddx_data    : dd Data
-!! @param[in] phi_cav     : Boundary conditions
-!! @param[in] gradphi_cav : Gradient of phi
-!! @param[in] hessianphi  : Hessian of phi
-!! @param[in] psi         : Electrostatic potential vector
-!! @param[in] tol         : Tolerance
-!! @param[out] esolv      : Electrostatic solvation energy
-!! @param[out] force      : Forces
-!! @param[out] info       : Information
->>>>>>> a3952073
 !!
 !! @param[in] params       : General options
 !! @param[in] constants    : Precomputed constants
@@ -85,28 +72,14 @@
     real(dp), intent(in) :: phi_cav(constants % ncav)
     real(dp), intent(in) :: gradphi_cav(3, constants % ncav)
     real(dp), intent(in) :: tol
-<<<<<<< HEAD
-=======
-    ! Outputs
-    real(dp), intent(out) :: esolv
-    real(dp), dimension(3, ddx_data % params % nsph), intent(out) :: force
-    ! internal
-    integer, intent(out) :: info
-    integer :: isph, igrid, istatus
-    !
-    ! x(:,:,1): X_r Reaction potential solution (Laplace equation)
-    ! x(:,:,2): X_e Extended potential solution (HSP equation)
-    !
->>>>>>> a3952073
 
     state % x_lpb_niter = params % maxiter
     call ddlpb_solve_worker(params, constants, workspace, &
         & phi_cav, gradphi_cav, state % g_lpb, state % f_lpb, &
         & state % phi_grid, state % x_lpb, state % x_lpb_niter, &
-        & state % x_lpb_time, tol)
+        & state % x_lpb_time, state % x_lpb_rel_diff, tol)
 end subroutine ddlpb_solve
 
-<<<<<<< HEAD
 !!
 !! Wrapper routine for the solution of the adjoint ddPCM linear
 !! system. It makes the interface easier to implement. If a fine
@@ -130,7 +103,7 @@
 
     call ddlpb_adjoint_worker(params, constants, &
       & workspace, psi, tol, state % x_adj_lpb, state % x_adj_lpb_niter, &
-      & state % x_adj_lpb_time)
+      & state % x_adj_lpb_time, state % x_adj_lpb_rel_diff)
 end subroutine ddlpb_adjoint
 
 !!
@@ -173,46 +146,6 @@
     type(ddx_state_type), intent(inout) :: state
     ! TODO
 end subroutine ddlpb_guess
-=======
-    ! Unwrap sparsely stored potential at cavity points phi_cav into phi_grid
-    ! and multiply it by characteristic function at cavity points ui
-    call ddcav_to_grid_work(ddx_data % params % ngrid, ddx_data % params % nsph, &
-        & ddx_data % constants % ncav, ddx_data % constants % icav_ia, &
-        & ddx_data % constants % icav_ja, phi_cav, ddx_data % phi_grid)
-    ddx_data % workspace % tmp_cav = phi_cav * ddx_data % constants % ui_cav
-    call ddcav_to_grid_work(ddx_data % params % ngrid, ddx_data % params % nsph, &
-        & ddx_data % constants % ncav, ddx_data % constants % icav_ia, &
-        & ddx_data % constants % icav_ja, ddx_data % workspace % tmp_cav, &
-        & ddx_data % workspace % tmp_grid)
-    ddx_data % g_lpb = - ddx_data % workspace % tmp_grid
-
-    ! wghpot_f : Intermediate computation of F_0 Eq.(75) from QSM19.SISC
-    call wghpot_f(ddx_data % params, ddx_data % constants, &
-        & ddx_data % workspace, gradphi_cav, ddx_data % f_lpb)
-
-    ! use a tighter tolerance for microiterations
-    ddx_data % constants % inner_tol =  tol/100.0d0
-
-    ddx_data % xs_niter = ddx_data % params % maxiter
-    ! Call the subroutine to solve for Esolv
-    call ddlpb_energy(ddx_data % params, ddx_data % constants, &
-        & ddx_data % workspace, ddx_data % g_lpb, ddx_data % f_lpb, &
-        & ddx_data % x_lpb, ddx_data % xs_niter, ddx_data % xs_rel_diff, ddx_data % xs_time, &
-        & tol, esolv, info)
-
-    ! Start the Force computation
-    if(ddx_data % params % force .eq. 1) then
-      ddx_data % s_niter = ddx_data % params % maxiter
-      ! Call the subroutine adjoint to solve the adjoint solution
-      call ddlpb_adjoint(ddx_data % params, ddx_data % constants, &
-          & ddx_data % workspace, psi, tol, ddx_data % x_adj_lpb, &
-          ddx_data % s_niter, ddx_data % s_rel_diff, ddx_data % s_time, info)
-
-      !Call the subroutine to evaluate derivatives
-      call ddlpb_force(ddx_data % params, ddx_data % constants, &
-          & ddx_data % workspace, hessianphi_cav, ddx_data % phi_grid, gradphi_cav, &
-          & ddx_data % x_lpb, ddx_data % x_adj_lpb, ddx_data % zeta, force, info)
->>>>>>> a3952073
 
 !!
 !! A standalone ddLPB calculation happens here
@@ -259,29 +192,10 @@
 
 end subroutine ddlpb
 
-<<<<<<< HEAD
 subroutine ddlpb_solve_worker(params, constants, workspace, phi_cav, &
         & gradphi_cav, g_lpb, f_lpb, phi_grid, x_lpb, x_lpb_niter, &
-        & x_lpb_time, tol)
-    implicit none
-=======
-!> Solve primal ddLPB system to find solvation energy
-!!
-!! @param[in]  params     : Input parameter file
-!! @param[in]  constants  : Input constants file
-!! @param[in]  workspace  : Input workspace
-!! @param[in]  g          : Intermediate matrix for computation of g0
-!! @param[in]  f          : Intermediate matrix for computation of f0
-!! @param[out] x          : Solution
-!! @param[out] n_iter     : Number of iterations
-!! @param[out] xs_rel_diff: Relative difference
-!! @param[out] xs_time    : Time
-!! @param[in]  tol        : Tolerance for solver
-!! @param[out] esolv      : Solvation energy
-!! @param[out] info       : Information
-subroutine ddlpb_energy(params, constants, workspace, g, f, &
-    & x, n_iter, xs_rel_diff, xs_time, tol , esolv, info)
->>>>>>> a3952073
+        & x_lpb_time, x_lpb_rel_diff, tol)
+    implicit none
     type(ddx_params_type), intent(in) :: params
     type(ddx_constants_type), intent(inout) :: constants
     type(ddx_workspace_type), intent(inout) :: workspace
@@ -290,23 +204,15 @@
     real(dp), intent(inout) :: x_lpb(constants % nbasis, params % nsph, 2)
     integer, intent(inout) :: x_lpb_niter
     real(dp), intent(out) :: x_lpb_time
+    real(dp), intent(out) :: x_lpb_rel_diff(x_lpb_niter)
     real(dp), intent(in) :: tol
-<<<<<<< HEAD
     real(dp), intent(out) :: g_lpb(params % ngrid, params % nsph)
     real(dp), intent(out) :: f_lpb(params % ngrid, params % nsph)
     real(dp), intent(out) :: phi_grid(params % ngrid, params % nsph)
 
     integer :: istat
     real(dp) :: start_time
-=======
-    integer, intent(inout) :: n_iter
-    !! Outputs
-    real(dp), intent(out) :: xs_rel_diff(n_iter), xs_time
-    real(dp), intent(out) :: esolv
-    integer, intent(out) :: info
-    integer  :: isph, istat
-    real(dp) :: start_time, finish_time
->>>>>>> a3952073
+
     real(dp), allocatable :: rhs(:,:,:)
 
     allocate(rhs(constants % nbasis, params % nsph, 2), stat=istat)
@@ -339,19 +245,12 @@
     rhs = zero
 
     ! integrate RHS
-<<<<<<< HEAD
-    call intrhs(params % nsph, constants % nbasis, params % ngrid, &
-        & constants % vwgrid, constants % vgrid_nbasis, g_lpb, rhs(:,:,1))
-    call intrhs(params % nsph, constants % nbasis, params % ngrid, &
-        & constants % vwgrid, constants % vgrid_nbasis, f_lpb, rhs(:,:,2))
-=======
     call ddintegrate(params % nsph, constants % nbasis, &
         & params % ngrid, constants % vwgrid, &
-        & constants % vgrid_nbasis, g, rhs(:,:,1))
+        & constants % vgrid_nbasis, g_lpb, rhs(:,:,1))
     call ddintegrate(params % nsph, constants % nbasis, &
         & params % ngrid, constants % vwgrid, &
-        & constants % vgrid_nbasis, f, rhs(:,:,2))
->>>>>>> a3952073
+        & constants % vgrid_nbasis, f_lpb, rhs(:,:,2))
     rhs(:,:,1) = rhs(:,:,1) + rhs(:,:,2)
 
     ! guess
@@ -359,29 +258,19 @@
     workspace % hsp_guess = zero
     call lpb_direct_prec(params, constants, workspace, rhs, x_lpb)
 
+    ! solve LS using Jacobi/DIIS
     start_time = omp_get_wtime()
-    ! solve LS using Jacobi/DIIS
-<<<<<<< HEAD
-    call jacobi_diis_external(params, constants, workspace, 2*constants % n, &
-        & tol, rhs, x_lpb, x_lpb_niter, lpb_direct_matvec, lpb_direct_prec, &
-        & rmsnorm, istat)
+    call jacobi_diis_external(params, constants, workspace, &
+        & 2*constants % n, tol, rhs, x_lpb, x_lpb_niter, x_lpb_rel_diff, &
+        & lpb_direct_matvec, lpb_direct_prec, rmsnorm, istat)
     x_lpb_time = omp_get_wtime() - start_time
-=======
-    call cpu_time(start_time)
-    call jacobi_diis_external(params, constants, workspace, 2*constants % n, &
-        & tol, rhs, x, n_iter, xs_rel_diff, lpb_direct_matvec, &
-        & lpb_direct_prec, rmsnorm, info)
-    call cpu_time(finish_time)
-    xs_time = finish_time - start_time
->>>>>>> a3952073
 
     deallocate(rhs, stat=istat)
     if (istat.ne.0) stop 1
-<<<<<<< HEAD
 end subroutine ddlpb_solve_worker
 
 subroutine ddlpb_adjoint_worker(params, constants, workspace, psi, tol, &
-        & x_adj_lpb, x_adj_lpb_niter, x_adj_lpb_time)
+        & x_adj_lpb, x_adj_lpb_niter, x_adj_lpb_time, x_adj_lpb_rel_diff)
     implicit none
     type(ddx_params_type), intent(in) :: params
     type(ddx_constants_type), intent(inout) :: constants
@@ -391,43 +280,12 @@
     real(dp), intent(out) :: x_adj_lpb(constants % nbasis, params % nsph, 2)
     integer, intent(inout) :: x_adj_lpb_niter
     real(dp), intent(out) :: x_adj_lpb_time
+    real(dp), intent(out) :: x_adj_lpb_rel_diff(x_adj_lpb_niter)
 
     real(dp), allocatable :: psi_lpb(:,:)
     real(dp), allocatable :: rhs(:,:,:)
     real(dp) :: start_time
     integer :: istat
-=======
-end subroutine ddlpb_energy
-
-!> Solve adjoint ddLPB system
-!!
-!! @param[in]  params     : Input parameter file
-!! @param[in]  constants  : Input constants file
-!! @param[in]  workspace  : Input workspace
-!! @param[in]  psi        : psi_r
-!! @param[in]  tol        : Tolerance
-!! @param[out] x_adj      : Adjoint solution
-!! @param[out] info       : Information
-
-subroutine ddlpb_adjoint(params, constants, workspace, psi, tol, x_adj, &
-                       & n_iter, s_rel_diff, s_time, info)
-    implicit none
-    type(ddx_params_type), intent(in) :: params
-    type(ddx_constants_type), intent(in) :: constants
-    real(dp), dimension(constants % nbasis, params % nsph), intent(in) :: psi
-    real(dp), intent(in) :: tol
-    !!Output
-    integer, intent(inout) :: n_iter
-    type(ddx_workspace_type), intent(inout) :: workspace
-    real(dp), dimension(constants % nbasis, params % nsph, 2), intent(out) :: x_adj
-    real(dp), intent(out) :: s_time
-    real(dp), intent(out) :: s_rel_diff(n_iter)
-    integer, intent(out) :: info
-
-    real(dp), allocatable :: rhs(:,:,:)
-    integer :: istat
-    real(dp) :: start_time, finish_time
->>>>>>> a3952073
 
     allocate(rhs(constants % nbasis, params % nsph, 2), stat=istat)
     if (istat.ne.0) stop 1
@@ -450,51 +308,20 @@
     workspace % hsp_guess = zero
     call lpb_adjoint_prec(params, constants, workspace, rhs, x_adj_lpb)
 
-    call cpu_time(start_time)
     ! solve adjoint LS using Jacobi/DIIS
-<<<<<<< HEAD
     start_time = omp_get_wtime()
-    call jacobi_diis_external(params, constants, workspace, 2*constants % n, &
-        & tol, rhs, x_adj_lpb, x_adj_lpb_niter, lpb_adjoint_matvec, &
-        & lpb_adjoint_prec, rmsnorm, istat)
+    call jacobi_diis_external(params, constants, workspace, &
+        & 2*constants % n, tol, rhs, x_adj_lpb, x_adj_lpb_niter, &
+        & x_adj_lpb_rel_diff, lpb_adjoint_matvec, lpb_adjoint_prec, &
+        & rmsnorm, istat)
     x_adj_lpb_time = omp_get_wtime() - start_time
 
     deallocate(rhs, psi_lpb, stat=istat)
-=======
-    call jacobi_diis_external(params, constants, workspace, 2*constants % n, &
-        & tol, rhs, x_adj, n_iter, s_rel_diff, lpb_adjoint_matvec, &
-        & lpb_adjoint_prec, rmsnorm, info)
-    call cpu_time(finish_time)
-    s_time = finish_time - start_time
-
-    deallocate(rhs)
->>>>>>> a3952073
     if (istat.ne.0) stop 1
 end subroutine ddlpb_adjoint_worker
 
-<<<<<<< HEAD
 subroutine ddlpb_force_worker(params, constants, workspace, hessian, &
         & phi_grid, gradphi, x, x_adj, zeta, force)
-=======
-end subroutine ddlpb_adjoint
-
-!> Compute ddLPB forces
-!!
-!! @param[in]  params     : Input parameter file
-!! @param[in]  constants  : Input constants file
-!! @param[in]  workspace  : Input workspace
-!! @param[in]  hessian    : Hessian of Psi
-!! @param[in]  phi_grid   : Phi evaluated at the grid point
-!! @param[in]  gradphi    : Gradient of phi
-!! @param[in]  x          : Solution vector
-!! @param[in]  x_adj      : Adjoint solution vector
-!! @param[in]  zeta       : Intermediate calculation
-!! @param[out] force      : Force
-!! @param[out] info       : Information
-subroutine ddlpb_force(params, constants, workspace, hessian, phi_grid, gradphi, &
-        & x, x_adj, zeta, force, info)
-    !! input/output
->>>>>>> a3952073
     type(ddx_params_type), intent(in) :: params
     type(ddx_constants_type), intent(in) :: constants
     type(ddx_workspace_type), intent(inout) :: workspace
@@ -505,7 +332,7 @@
     real(dp), dimension(constants % nbasis, params % nsph, 2), intent(in) :: x, x_adj
     real(dp), dimension(3, params % nsph), intent(out) :: force
     real(dp), intent(out) :: zeta(constants % ncav)
-    integer, intent(out) :: info
+    integer :: info
 
     ! local
     real(dp), dimension(constants % nbasis) :: basloc, vplm
@@ -518,8 +345,9 @@
     integer :: isph, icav, icav_gr, icav_ge, igrid, istat
     integer :: i, inode, jnear, inear, jnode, jsph
     real(dp), external :: ddot, dnrm2
-    real(dp) :: tcontract_gradi_Lik, tcontract_gradi_Lji, tcontract_gradi_Bik, tcontract_gradi_Bji, tcontract_grad_U, &
-              & tcontract_grad_C_worker1, tcontract_grad_C_worker2
+    real(dp) :: tcontract_gradi_Lik, tcontract_gradi_Lji, &
+        & tcontract_gradi_Bik, tcontract_gradi_Bji, tcontract_grad_U, &
+        & tcontract_grad_C_worker1, tcontract_grad_C_worker2
     real(dp) :: d(3), dnorm, tmp1, tmp2
 
     allocate(ef(3, params % nsph), &
@@ -701,100 +529,6 @@
     deallocate(ef, xadj_r_sgrid, xadj_e_sgrid, normal_hessian_cav, &
         & diff_re, scaled_xr, stat=istat)
     if (istat.ne.0) stop 1
-<<<<<<< HEAD
 end subroutine ddlpb_force_worker
-=======
-end subroutine ddlpb_force
-
-!> Free ddLPB constants
-!!
-subroutine ddlpb_free(ddx_data)
-  implicit none
-  type(ddx_type), intent(inout) :: ddx_data
-  integer :: istatus
-  if(allocated(ddx_data % constants % SI_ri)) then
-    deallocate(ddx_data % constants % SI_ri, stat=istatus)
-    if(istatus .ne. zero) then
-      write(*,*) 'ddlpb_free: [1] deallocation failed'
-      stop 1
-    end if
-  end if
-
-  if(allocated(ddx_data % constants % DI_ri)) then
-    deallocate(ddx_data % constants % DI_ri, stat=istatus)
-    if(istatus .ne. zero) then
-      write(*,*) 'ddlpb_free: [1] deallocation failed'
-      stop 1
-    end if
-  end if
-
-  if(allocated(ddx_data % constants % SK_ri)) then
-    deallocate(ddx_data % constants % SK_ri, stat=istatus)
-    if(istatus .ne. zero) then
-      write(*,*) 'ddlpb_free: [1] deallocation failed'
-      stop 1
-    end if
-  end if
-
-  if(allocated(ddx_data % constants % DK_ri)) then
-    deallocate(ddx_data % constants % DK_ri, stat=istatus)
-    if(istatus .ne. zero) then
-      write(*,*) 'ddlpb_free: [1] deallocation failed'
-      stop 1
-    end if
-  end if
-
-
-  if(allocated(ddx_data % constants % diff_ep_adj)) then
-    deallocate(ddx_data % constants % diff_ep_adj, stat=istatus)
-    if(istatus .ne. zero) then
-      write(*,*) 'ddlpb_free: [1] deallocation failed'
-      stop 1
-    end if
-  end if
-
-
-  if(allocated(ddx_data % constants % termimat)) then
-    deallocate(ddx_data % constants % termimat, stat=istatus)
-    if(istatus .ne. zero) then
-      write(*,*) 'ddlpb_free: [1] deallocation failed'
-      stop 1
-    end if
-  end if
-
-  if(allocated(ddx_data % constants % coefY)) then
-    deallocate(ddx_data % constants % coefY, stat=istatus)
-    if(istatus .ne. zero) then
-      write(*,*) 'ddlpb_free: [1] deallocation failed'
-      stop 1
-    end if
-  end if
-
-  if(allocated(ddx_data % constants % C_ik)) then
-    deallocate(ddx_data % constants % C_ik, stat=istatus)
-    if(istatus .ne. zero) then
-      write(*,*) 'ddlpb_free: [1] deallocation failed'
-      stop 1
-    end if
-  end if
-
-  if(allocated(ddx_data % constants % coefvec)) then
-    deallocate(ddx_data % constants % coefvec, stat=istatus)
-    if(istatus .ne. zero) then
-      write(*,*) 'ddlpb_free: [1] deallocation failed'
-      stop 1
-    end if
-  end if
-
-  if(allocated(ddx_data % constants % Pchi)) then
-    deallocate(ddx_data % constants % Pchi, stat=istatus)
-    if(istatus .ne. zero) then
-      write(*,*) 'ddlpb_free: [1] deallocation failed'
-      stop 1
-    end if
-  end if
-
-end subroutine ddlpb_free
->>>>>>> a3952073
 
 end module ddx_lpb