!> @copyright (c) 2020-2021 RWTH Aachen. All rights reserved.
!!
!! ddX software
!!
!! @file src/ddx_constants.f90
!! This file contains the type ddx_constants_type to hold all required run-time
!! constants and routines to actually compute these constants. These constants
!! include scaling factors for spherical harmonics, certain combinatorial
!! numbers, hierarchical trees for the FMM and so on. Everything that can be
!! precomputed to reduce ddX timings shall be stored in the ddx_constants_type.
!!
!! @version 1.0.0
!! @author Aleksandr Mikhalev
!! @date 2021-06-15

!> Run-time constants
module ddx_constants
! Get ddx_params_type and all compile-time definitions
use ddx_parameters
! Get harmonics-related functions
use ddx_harmonics
use omp_lib, only : omp_get_wtime

implicit none

!> @defgroup Fortran_interface_core Fortran interface: core routines

!> Container for precomputed constants
type ddx_constants_type
    !> Number modeling spherical harmonics per sphere.
    integer :: nbasis
    !> Total number of modeling degrees of freedom.
    !! This is equal to `nsph*nbasis`.
    integer :: n
    !> Maximal degree of used real normalized spherical harmonics.
    !! For example, if FMM is
    !! used, its M2L operation requires computing spherical harmonics of all
    !! degrees up to `pm+pl`. If `force=1` then this parameter might be
    !! increased by 1 because certain implementations of analytical gradients
    !! might rely on spherical harmonics of +1 degree.
    integer :: dmax
    !> Total number of used real spherical harmonics and a size of `vscales`.
    integer :: nscales
    !> Scales of real normalized spherical harmonics of degree up to dmax.
    !! This array has a dimension (nscales).
    real(dp), allocatable :: vscales(:)
    !> Array of values 4pi/(2l+1), dimension is (dmax+1). Referenced only if
    !! fmm=1, but allocated and computed in any case.
    real(dp), allocatable :: v4pi2lp1(:)
    !> Relative scales of real normalized spherical harmonics.
    !! Each values is multiplied by a corresponding 4pi/(2l+1). Dimension of
    !! this array is (nscales). Referenced only if fmm=1, but allocated and
    !! computed in any case.
    real(dp), allocatable :: vscales_rel(:)
    !> Number of precomputed square roots of factorials.
    !! Just like with `dmax` parameter, number of used factorials is either
    !! `2*lmax+1` or `2*(pm+pl)+1` depending on whether FMM is used or not.
    integer :: nfact
    !> Array of square roots of factorials of a dimension (nfact).
    real(dp), allocatable :: vfact(:)
    !> Array of square roots of combinatorial numbers C_n^k.
    !! Dimension of this array is ((2*dmax+1)*(dmax+1)). Allocated, computed
    !! and referenced only if fmm=1 or if force=1
    real(dp), allocatable :: vcnk(:)
    !> Array of common M2L coefficients for any OZ translation.
    !! This array has a dimension (pm+1, pl+1, pl+1). Allocated, computed and
    !! referenced only if fmm=1.
    real(dp), allocatable :: m2l_ztranslate_coef(:, :, :)
    !> Array of common M2L coefficients for any adjoint OZ translation.
    !! Dimension of this array is (pl+1, pl+1, pm+1). It is allocated, computed
    !! and referenced only if fmm=1.
    real(dp), allocatable :: m2l_ztranslate_adj_coef(:, :, :)
    !> Coordinates of Lebedev quadrature points of a dimension (3, ngrid).
    real(dp), allocatable :: cgrid(:, :)
    !> Weights of Lebedev quadrature points of a dimension (ngrid).
    real(dp), allocatable :: wgrid(:)
    !> Maximal degree of spherical harmonics evaluated at Lebedev grid points.
    !! Although we use spherical harmonics of degree up to `dmax`, only
    !! spherical harmonics of degree up to `lmax` and `pl` are evaluated
    !! at Lebedev grid points. In the case `force=1` this degrees might be
    !! increased by 1 depending on implementation of gradients.
    integer :: vgrid_dmax
    !> Number of spherical harmonics evaluated at Lebedev grid points.
    integer :: vgrid_nbasis
    !> Values of spherical harmonics at Lebedev grid points.
    !! Dimensions of this array are (vgrid_nbasis, ngrid)
    real(dp), allocatable :: vgrid(:, :)
    !> Weighted values of spherical harmonics at Lebedev grid points.
    !! vwgrid(:, igrid) = vgrid(:, igrid) * wgrid(igrid)
    !! Dimension of this array is (vgrid_nbasis, ngrid).
    real(dp), allocatable :: vwgrid(:, :)
    !> Values of L2P/M2P at grid points. Dimension is (vgrid_nbasis, ngrid).
    real(dp), allocatable :: vgrid2(:, :)
    !> LPB value max of lmax and 6
    integer :: lmax0
    !> LPB value max of nbasis and 49
    integer :: nbasis0
    !> LPB matrix, Eq. (87) from [QSM19.SISC]. Dimension is
    !! (nbasis, nbasis0, nsph)
    real(dp), allocatable :: Pchi(:, :, :)
    !> LPB value (i'_l0(r_j)/i_l0(r_j)-k'_l0(r_j)/k_l0(r_j))^{-1}. Dimension
    !! is ???
    real(dp), allocatable :: C_ik(:, :)
    !> LPB Bessel function of the first kind. Dimension is (dmax+1, nsph).
    real(dp), allocatable :: SI_ri(:, :)
    !> LPB Derivative of Bessel function of the first kind. Dimension is
    !! (dmax+1, nsph).
    real(dp), allocatable :: DI_ri(:, :)
    !> LPB Bessel function of the second kind. Dimension is (lmax+2, nsph).
    real(dp), allocatable :: SK_ri(:, :)
    !> LPB Derivative Bessel function of the second kind. Dimension is
    !! (lmax+2, nsph).
    real(dp), allocatable :: DK_ri(:, :)
    !> LPB value i'_l(r_j)/i_l(r_j). Dimension is (lmax, nsph).
    real(dp), allocatable :: termimat(:, :)
    !> LPB B matrix for doing incore BX product
    real(dp), allocatable :: b(:,:,:)
    !> ddCOSMO L matrix fo doing incore LX product
    real(dp), allocatable :: l(:,:,:)
    !> Upper limit on a number of neighbours per sphere. This value is just an
    !! upper bound that is not guaranteed to be the actual maximum.
    integer :: nngmax
    !> List of intersecting spheres in a CSR format. Dimension is (nsph+1).
    integer, allocatable :: inl(:)
    !> List of intersecting spheres in a CSR format. Dimension is
    !! (nsph*nngmax).
    integer, allocatable :: nl(:)
    !> transpose list of intersecting spheres
    integer, allocatable :: itrnl(:)
    !> Values of a characteristic function f at all grid points of all spheres.
    !! Dimension is (ngrid, npsh).
    real(dp), allocatable :: fi(:, :)
    !> Values of a characteristic function U at all grid points of all spheres.
    !! Dimension is (ngrid, nsph).
    real(dp), allocatable :: ui(:, :)
    !> Values of a characteristic function U at cavity points. Dimension is
    !! (ncav).
    real(dp), allocatable :: ui_cav(:)
    !> Derivative of the characteristic function U at all grid points of all
    !! spheres. Dimension is (3, ngrid, nsph).
    real(dp), allocatable :: zi(:, :, :)
    !> Number of external Lebedev grid points on a molecular surface.
    integer :: ncav
    !> Number of external Lebedev grid points on each sphere.
    integer, allocatable :: ncav_sph(:)
    !> Coordinates of external Lebedev grid points. Dimension is (3, ncav).
    real(dp), allocatable :: ccav(:, :)
    !> Row indexes in CSR format of all cavity points. Dimension is (nsph+1).
    integer, allocatable :: icav_ia(:)
    !> Column indexes in CSR format of all cavity points. Dimension is (ncav).
    integer, allocatable :: icav_ja(:)
    !> Preconditioner for an operator R_eps. Allocated and computed only for
    !! the PCM model (model=3). Dimension is (nbasis, nbasis, nsph).
    real(dp), allocatable :: rx_prc(:, :, :)
    !! Cluster tree information that is allocated and computed only if fmm=1.
    !> Reordering of spheres for better locality. This array has a dimension
    !! (nsph) and is allocated/used only if fmm=1.
    integer, allocatable :: order(:)
    !> Number of clusters. Defined only if fmm=1.
    integer :: nclusters
    !> The first and the last spheres of each node. Dimension of this array is
    !! (2, nclusters) and it is allocated/used only if fmm=1.
    integer, allocatable :: cluster(:, :)
    !> Children of each cluster. Dimension is (2, nclusters). Allocated and
    !! used only if fmm=1.
    integer, allocatable :: children(:, :)
    !> Parent of each cluster. Dimension is (nclusters). Allocated and used
    !! only if fmm=1.
    integer, allocatable :: parent(:)
    !> Center of bounding sphere of each cluster. Dimension is (3, nclusters).
    !! This array is allocated and used only if fmm=1.
    real(dp), allocatable :: cnode(:, :)
    !> Radius of bounding sphere of each cluster. Dimension is (nclusters).
    !! This array is allocated and used only if fmm=1.
    real(dp), allocatable :: rnode(:)
    !> Which leaf node contains only given input sphere. Dimension is (nsph).
    !! This array is allocated and used only if fmm=1.
    integer, allocatable :: snode(:)
    !> Bessel function for bounding sphere of each cluster. Dimension is
    !! (pm, nclusters). This array is allocated and used only if fmm=1.
    real(dp), allocatable :: SK_rnode(:, :)
    !> Bessel function for bounding sphere of each cluster. Dimension is
    !! (pm, nclusters). This array is allocated and used only if fmm=1.
    real(dp), allocatable :: SI_rnode(:, :)
    !> Total number of far admissible pairs. Defined only if fmm=1.
    integer :: nnfar
    !> Total number of near admissible pairs. Defined only if fmm=1.
    integer :: nnnear
    !> Number of admissible far pairs for each node. Dimension is (nclusters).
    !! This array is allocated and used only if fmm=1.
    integer, allocatable :: nfar(:)
    !> Number of admissible near pairs for each node. Dimension is (nclusters).
    !! This array is allocated and used only if fmm=1.
    integer, allocatable :: nnear(:)
    !> Arrays of admissible far pairs. Dimension is (nnfar). This array is
    !! allocated and used only if fmm=1.
    integer, allocatable :: far(:)
    !> Arrays of admissible near pairs. Dimension is (nnnear). This array is
    !! allocated and used only if fmm=1.
    integer, allocatable :: near(:)
    !> Index of the first element of array of all admissible far pairs stored
    !! in the array `far`. Dimension is (nclusters+1). This array is
    !! allocated and used only if fmm=1.
    integer, allocatable :: sfar(:)
    !> Index of the first element of array of all admissible near pairs stored
    !! in the array `near`. Dimension is (nclusters+1). This array is
    !! allocated and used only if fmm=1.
    integer, allocatable :: snear(:)
    !> Number of near-field M2P interactions with cavity points. Defined only
    !! if fmm=1.
    integer :: nnear_m2p
    !> Maximal degree of near-field M2P spherical harmonics. Defined only if
    !! fmm=1.
    integer :: m2p_lmax
    !> Number of spherical harmonics used for near-field M2P. Defined only if
    !! fmm=1.
    integer :: m2p_nbasis
    !> Number of spherical harmonics of degree up to lmax+1 used for
    !! computation of forces (gradients). Allocated and used only if
    !! fmm=1.
    integer :: grad_nbasis
    !> Inner tolerance for microiterations done when using ddLPB
    real(dp) :: inner_tol
    !> Whether the diagonal of the matrices has to be used in the mvp for
    !! ddCOSMO, ddPCM or inner ddLPB iterations
    logical  :: dodiag
    !> Flag if there were an error
    integer :: error_flag = 2
    !> Last error message
    character(len=255) :: error_message
end type ddx_constants_type

contains

!> Compute all necessary constants
!> @ingroup Fortran_interface_core
!!
!! @param[in] params: Object containing all inputs.
!! @param[out] constants: Object containing all constants.
!!
subroutine constants_init(params, constants)
    use complex_bessel
    !! Inputs
    type(ddx_params_type), intent(in) :: params
    !! Outputs
    type(ddx_constants_type), intent(out) :: constants
    !! Local variables
<<<<<<< HEAD
    integer :: i, alloc_size, l, indl, igrid, isph, ind, l0, &
        & NZ, ierr, info
    real(dp) :: rho, ctheta, stheta, cphi, sphi, termi, termk, s1, s2
=======
    integer :: i, alloc_size, l, indl, igrid, isph, ind, icav, l0, m0, ind0, &
        & jsph, ibasis, ibasis0, NZ, ierr, info, tmp_pmax
    real(dp) :: rho, ctheta, stheta, cphi, sphi, termi, termk, term, rijn, &
        & sijn(3), vij(3), val, s1, s2
>>>>>>> fde55cb5
    real(dp), allocatable :: vplm(:), vcos(:), vsin(:), vylm(:), SK_rijn(:), &
        & DK_rijn(:)
    complex(dp), allocatable :: bessel_work(:)
    complex(dp) :: z
    !! The code
    ! Clean error state of constants to proceed with geometry
    constants % error_flag = 0
    constants % error_message = ""
    ! Check if params are OK
    if (params % error_flag .ne. 0) then
        constants % error_flag = 1
        constants % error_message = "constants_init: `params` is in " // &
            & "error state"
        return
    end if
    ! activate inner iterations diagonal in mvp for debugging purposes only.
    ! could be useful for different linear solvers.
    constants % dodiag = .false.
    ! Maximal number of modeling spherical harmonics
    constants % nbasis = (params % lmax+1) ** 2
    ! Maximal number of modeling degrees of freedom
    constants % n = params % nsph * constants % nbasis
    ! Calculate dmax, vgrid_dmax, m2p_lmax, m2p_nbasis and grad_nbasis
    if (params % fmm .eq. 0) then
        if (params % force .eq. 1) then
            constants % dmax = params % lmax + 1
            constants % vgrid_dmax = params % lmax + 1
        else
            constants % dmax = params % lmax
            constants % vgrid_dmax = params % lmax
        end if
        ! Other constants are not referenced if fmm=0
        constants % m2p_lmax = -1
        constants % m2p_nbasis = -1
        constants % grad_nbasis = -1
    else
        ! If forces are required then we need the M2P of a degree lmax+1 for
        ! the near-field analytical gradients
        if (params % force .eq. 1) then
            constants % dmax = max(params % pm+params % pl+1, &
                & params % lmax+1)
            constants % m2p_lmax = params % lmax + 1
            constants % grad_nbasis = (params % lmax+2) ** 2
            constants % vgrid_dmax = max(params % pl, params % lmax) + 1
        else
            constants % dmax = max(params % pm+params % pl, &
                & params % lmax)
            constants % m2p_lmax = params % lmax
            constants % grad_nbasis = -1
            constants % vgrid_dmax = max(params % pl, params % lmax)
        end if
        constants % m2p_nbasis = (constants % m2p_lmax+1) ** 2
    end if
    ! Compute sizes of vgrid, vfact and vscales
    constants % vgrid_nbasis = (constants % vgrid_dmax+1) ** 2
    constants % nfact = 2*constants % dmax+1
    constants % nscales = (constants % dmax+1) ** 2
    ! Allocate space for scaling factors of spherical harmonics
    allocate(constants % vscales(constants % nscales), stat=info)
    if (info .ne. 0) then
        constants % error_flag = 1
        constants % error_message = "constants_init: `vscales` allocation " &
            & // "failed"
        return
    end if
    allocate(constants % v4pi2lp1(constants % dmax+1), stat=info)
    if (info .ne. 0) then
        constants % error_flag = 1
        constants % error_message = "constants_init: `v4pi2lp1` allocation " &
            & // "failed"
        return
    end if
    allocate(constants % vscales_rel(constants % nscales), stat=info)
    if (info .ne. 0) then
        constants % error_flag = 1
        constants % error_message = "constants_init: `vscales_rel` " // &
            & "allocation failed"
        return
    end if
    ! Compute scaling factors of spherical harmonics
    call ylmscale(constants % dmax, constants % vscales, &
        & constants % v4pi2lp1, constants % vscales_rel)
    ! Allocate square roots of factorials
    allocate(constants % vfact(constants % nfact), stat=info)
    if (info .ne. 0) then
        constants % error_flag = 1
        constants % error_message = "constants_init: `vfact` allocation failed"
        return
    end if
    ! Compute square roots of factorials
    constants % vfact(1) = 1
    do i = 2, constants % nfact
        constants % vfact(i) = constants % vfact(i-1) * sqrt(dble(i-1))
    end do
    ! Allocate square roots of combinatorial numbers C_n^k and M2L OZ
    ! translation coefficients
    if (params % fmm .eq. 1 .or. &
        & (params % model .eq. 3 .and. params % force .eq. 1)) then
        alloc_size = 2*constants % dmax + 1
        alloc_size = alloc_size * (constants % dmax+1)
        ! Allocate C_n^k
        allocate(constants % vcnk(alloc_size), stat=info)
        if (info .ne. 0) then
            constants % error_flag = 1
            constants % error_message = "constants_init: `vcnk` allocation " &
                & // "failed"
            return
        end if
        ! Allocate M2L OZ coefficients
        allocate(constants % m2l_ztranslate_coef(&
            & (params % pm+1), (params % pl+1), (params % pl+1)), &
            & stat=info)
        if (info .ne. 0) then
            constants % error_flag = 1
            constants % error_message = "constants_init: " // &
                & "`m2l_ztranslate_coef` allocation failed"
            return
        end if
        ! Allocate adjoint M2L OZ coefficients
        allocate(constants % m2l_ztranslate_adj_coef(&
            & (params % pl+1), (params % pl+1), (params % pm+1)), &
            & stat=info)
        if (info .ne. 0) then
            constants % error_flag = 1
            constants % error_message = "constants_init: " // &
                & "`m2l_ztranslate_adj_coef` allocation failed"
            return
        end if
        ! Compute combinatorial numbers C_n^k and M2L OZ translate coefficients
        call fmm_constants(constants % dmax, params % pm, &
            & params % pl, constants % vcnk, &
            & constants % m2l_ztranslate_coef, &
            & constants % m2l_ztranslate_adj_coef)
    end if
    ! Allocate space for Lebedev grid coordinates and weights
    allocate(constants % cgrid(3, params % ngrid), &
        & constants % wgrid(params % ngrid), stat=info)
    if (info .ne. 0) then
        constants % error_flag = 1
        constants % error_message = "constants_init: `cgrid` and `wgrid` " // &
            & "allocations failed"
        return
    end if
    ! Get weights and coordinates of Lebedev grid points
    call llgrid(params % ngrid, constants % wgrid, constants % cgrid)
    ! Allocate space for values of non-weighted and weighted spherical
    ! harmonics and L2P at Lebedev grid points
    allocate(constants % vgrid(constants % vgrid_nbasis, params % ngrid), &
        & constants % vwgrid(constants % vgrid_nbasis, params % ngrid), &
        & stat=info)
    if (info .ne. 0) then
        constants % error_flag = 1
        constants % error_message = "constants_init: `vgrid`, `wgrid` and" // &
            & " allocations failed"
        return
    end if
    allocate(vplm(constants % vgrid_nbasis), vcos(constants % vgrid_dmax+1), &
        & vsin(constants % vgrid_dmax+1), stat=info)
    if (info .ne. 0) then
        constants % error_flag = 1
        constants % error_message = "constants_init: `vplm`, `vcos` and " // &
            & "`vsin` allocations failed"
        return
    end if
    ! Compute non-weighted and weighted spherical harmonics and the single
    ! layer operator at Lebedev grid points
    do igrid = 1, params % ngrid
        call ylmbas(constants % cgrid(:, igrid), rho, ctheta, stheta, cphi, &
            & sphi, constants % vgrid_dmax, constants % vscales, &
            & constants % vgrid(:, igrid), vplm, vcos, vsin)
        constants % vwgrid(:, igrid) = constants % wgrid(igrid) * &
            & constants % vgrid(:, igrid)
    end do
    if (params % fmm .eq. 1) then
        allocate(constants % vgrid2( &
            & constants % vgrid_nbasis, params % ngrid), &
            & stat=info)
        if (info .ne. 0) then
            constants % error_flag = 1
            constants % error_message = "constants_init: `vgrid2` " // &
                & "allocation failed"
            return
        end if
        do igrid = 1, params % ngrid
            do l = 0, constants % vgrid_dmax
                indl = l*l + l + 1
                constants % vgrid2(indl-l:indl+l, igrid) = &
                    & constants % vgrid(indl-l:indl+l, igrid) / &
                    & constants % vscales(indl)**2
            end do
        end do
    end if
    ! Generate geometry-related constants (required by the LPB code)
    call constants_geometry_init(params, constants)
    if (constants % error_flag .ne. 0) return
    ! Precompute LPB-related constants
    if (params % model .eq. 3) then
        constants % lmax0 = params % lmax
        constants % nbasis0 = constants % nbasis
        allocate(vylm(constants % vgrid_nbasis), &
            & SK_rijn(0:constants % lmax0), DK_rijn(0:constants % lmax0), &
            & bessel_work(constants % dmax+2), stat=info)
        if (info .ne. 0) then
            constants % error_flag = 1
            constants % error_message = "constants_init: `vylm`, `SK_rijn` and " // &
                & "`DK_rijn` allocations failed"
            return
        end if
        allocate(constants % SI_ri(0:constants % dmax+1, params % nsph))
        allocate(constants % DI_ri(0:constants % dmax+1, params % nsph))
        allocate(constants % SK_ri(0:params % lmax+1, params % nsph))
        allocate(constants % DK_ri(0:params % lmax+1, params % nsph))
        allocate(constants % Pchi(constants % nbasis, constants % nbasis0, &
            & params % nsph))
        allocate(constants % C_ik(0:params % lmax, params % nsph))
        allocate(constants % termimat(0:params % lmax, params % nsph))
        SK_rijn = zero
        DK_rijn = zero
        do isph = 1, params % nsph
            ! We compute Bessel functions of degrees 0..lmax+1 because the
            ! largest degree is required for forces
            call modified_spherical_bessel_first_kind(constants % dmax+1, &
                & params % rsph(isph)*params % kappa,&
                & constants % SI_ri(:, isph), constants % DI_ri(:, isph), &
                & bessel_work)
            call modified_spherical_bessel_second_kind(params % lmax+1, &
                & params % rsph(isph)*params % kappa, &
                & constants % SK_ri(:, isph), constants % DK_ri(:, isph), &
                & bessel_work)
            ! Compute matrix PU_i^e(x_in)
            ! Previous implementation in update_rhs. Made it in ddinit, so as to use
            ! it in Forces as well.
            call mkpmat(params, constants, isph, constants % Pchi(:, :, isph))
            ! Compute i'_l(r_i)/i_l(r_i)
            do l = 0, params % lmax
                constants % termimat(l, isph) = constants % DI_ri(l, isph) / &
                    & constants % SI_ri(l, isph) * params % kappa
            end do
            ! Compute (i'_l0/i_l0 - k'_l0/k_l0)^(-1) is computed in Eq.(97)
            do l0 = 0, constants % lmax0
                termi = constants % DI_ri(l0, isph) / &
                    & constants % SI_ri(l0, isph) * params % kappa
                termk = constants % DK_ri(l0, isph)/ &
                    & constants % SK_ri(l0, isph) * params % kappa
                constants % C_ik(l0, isph) = one / (termi-termk)
            end do
        end do
        if (params % fmm .eq. 1) then
            tmp_pmax = max(params % pm, params % pl)
            allocate(constants % SI_rnode(tmp_pmax+1, constants % nclusters), &
                & constants % SK_rnode(tmp_pmax+1, constants % nclusters), &
                & stat=info)
            if (info.ne.0) then
                constants % error_flag = 1
                constants % error_message = "constants_init: `si_rnode, " // &
                    & "sk_rnode allocation failed"
                return
            end if
            do i = 1, constants % nclusters
                z = constants % rnode(i) * params % kappa
                s1 = sqrt(two/(pi*real(z)))
                s2 = sqrt(pi/(two*real(z)))
                call cbesk(z, pt5, 1, 1, bessel_work(1), NZ, ierr)
                constants % SK_rnode(1, i) = s1 * real(bessel_work(1))
                call cbesi(z, pt5, 1, 1, bessel_work(1), NZ, ierr)
                constants % SI_rnode(1, i) = s2 * real(bessel_work(1))
                if (tmp_pmax .gt. 0) then
                    call cbesk(z, 1.5d0, 1, tmp_pmax, bessel_work(2:), NZ, ierr)
                    constants % SK_rnode(2:, i) = s1 * real(bessel_work(2:tmp_pmax+1))
                    call cbesi(z, 1.5d0, 1, tmp_pmax, bessel_work(2:), NZ, ierr)
                    constants % SI_rnode(2:, i) = s2 * real(bessel_work(2:tmp_pmax+1))
                end if
            end do
        end if
        deallocate(vylm, SK_rijn, DK_rijn, bessel_work, stat=info)
        if (info .ne. 0) then
            constants % error_flag = 1
            constants % error_message = "constants_init: `vylm`, `SK_rijn` and " // &
                & "`DK_rijn` deallocations failed"
            return
        end if
        ! if doing incore build nonzero blocks of B
        if (params % matvecmem .eq. 1) then
            call build_b(constants, params)
        end if
    end if
    deallocate(vplm, vcos, vsin, stat=info)
    if (info .ne. 0) then
        constants % error_flag = 1
        constants % error_message = "constants_init: `vplm`, `vcos` and " // &
            & "`vsin` deallocations failed"
        return
    end if
    ! if doing incore build nonzero blocks of L
    if (params % matvecmem .eq. 1) then
        call build_itrnl(constants, params)
        call build_l(constants, params)
    end if
end subroutine constants_init

!> Build the transposed neighbor list
subroutine build_itrnl(constants, params)
    implicit none
    type(ddx_params_type), intent(in) :: params
    type(ddx_constants_type), intent(inout) :: constants
    integer :: isph, ij, jsph, ji, istat

    allocate(constants % itrnl(constants % inl(params % nsph + 1)), stat=istat)
    if (istat.ne.0) then
        constants % error_message = 'Allocation failed in build_itrnl'
        constants % error_flag = 1
        return
    end if

    do isph = 1, params % nsph
        do ij = constants % inl(isph), constants % inl(isph + 1) - 1
            jsph = constants % nl(ij)
            do ji = constants % inl(jsph), constants % inl(jsph + 1) - 1
                if (constants % nl(ji) .eq. isph) exit
            end do
            constants % itrnl(ij) = ji
        end do
    end do
end subroutine build_itrnl

!> Allocate and build the ddCOSMO sparse matrix, only if incore is set
subroutine build_l(constants, params)
    implicit none
    type(ddx_params_type), intent(in) :: params
    type(ddx_constants_type), intent(inout) :: constants
    integer :: isph, ij, jsph, igrid, l, m, ind, info
    real(dp), dimension(3) :: vij, sij
    real(dp) :: vvij, tij, xij, oij, rho, ctheta, stheta, cphi, sphi, &
        & fac, tt, thigh
    real(dp), dimension(constants % nbasis) :: vylm, vplm
    real(dp), dimension(params % lmax + 1) :: vcos, vsin
    real(dp), dimension(constants % nbasis, params % ngrid) :: scratch
    real(dp) :: t

    allocate(constants % l(constants % nbasis, constants % nbasis, &
        & constants % inl(params % nsph + 1)), stat=info)
    if (info .ne. 0) then
        constants % error_flag = 1
        constants % error_message = 'Allocation failed in build_l'
        return
    end if

    thigh = one + pt5*(params % se + one)*params % eta

    t = omp_get_wtime()
    !$omp parallel do default(none) shared(params,constants,thigh) &
    !$omp private(isph,ij,jsph,scratch,igrid,vij,vvij,tij,sij,xij,oij, &
    !$omp rho,ctheta,stheta,cphi,sphi,vylm,vplm,vcos,vsin,l,fac,ind,m,tt)
    do isph = 1, params % nsph
        do ij = constants % inl(isph), constants % inl(isph + 1) - 1
            jsph = constants % nl(ij)
            scratch = zero
            do igrid = 1, params % ngrid
                if (constants % ui(igrid, isph).eq.one) cycle
                vij = params % csph(:, isph) &
                    & + params % rsph(isph)*constants % cgrid(:,igrid) &
                    & - params % csph(:, jsph)
                vvij = sqrt(dot_product(vij, vij))
                tij = vvij/params % rsph(jsph)
                if (tij.lt.thigh .and. tij.gt.zero) then
                    sij = vij/vvij
                    xij = fsw(tij, params % se, params % eta)
                    if (constants % fi(igrid, isph).gt.one) then
                        oij = xij/constants % fi(igrid, isph)
                    else
                        oij = xij
                    end if
                    call ylmbas(sij, rho, ctheta, stheta, cphi, sphi, &
                        & params % lmax, constants % vscales, vylm, vplm, &
                        & vcos, vsin)
                    tt = oij
                    do l = 0, params % lmax
                        ind = l*l + l + 1
                        fac = - tt/(constants % vscales(ind)**2)
                        do m = -l, l
                            scratch(ind + m, igrid) = fac*vylm(ind + m)
                        end do
                        tt = tt*tij
                    end do
                end if
            end do
            call dgemm('n', 't', constants % nbasis, constants % nbasis, params % ngrid, &
                & one, constants % vwgrid, constants % vgrid_nbasis, scratch, &
                & constants % nbasis, zero, constants % l(:,:,ij), constants % nbasis)
        end do
    end do
end subroutine build_l

!> Allocate and build the HSP sparse matrix, only if incore is set
subroutine build_b(constants, params)
    implicit none
    type(ddx_params_type), intent(in) :: params
    type(ddx_constants_type), intent(inout) :: constants
    integer :: isph, ij, jsph, igrid, l, m, ind
    real(dp), dimension(3) :: vij, sij
    real(dp) :: vvij, tij, xij, oij, rho, ctheta, stheta, cphi, sphi, &
        & fac, vvtij, thigh
    real(dp), dimension(constants % nbasis) :: vylm, vplm
    real(dp), dimension(params % lmax + 1) :: vcos, vsin
    complex(dp), dimension(max(2, params % lmax + 1)) :: bessel_work
    real(dp), dimension(0:params % lmax) :: SI_rijn, DI_rijn
    real(dp), dimension(constants % nbasis, params % ngrid) :: scratch
    real(dp) :: t
    integer :: info

    allocate(constants % b(constants % nbasis, constants % nbasis, &
        & constants % inl(params % nsph + 1)), stat=info)

    thigh = one + pt5*(params % se + one)*params % eta

    t = omp_get_wtime()
    !$omp parallel do default(none) shared(params,constants,thigh) &
    !$omp private(isph,ij,jsph,scratch,igrid,vij,vvij,tij,sij,xij,oij, &
    !$omp rho,ctheta,stheta,cphi,sphi,vylm,vplm,vcos,vsin,si_rijn,di_rijn, &
    !$omp vvtij,l,fac,ind,m,bessel_work)
    do isph = 1, params % nsph
        do ij = constants % inl(isph), constants % inl(isph + 1) - 1
            jsph = constants % nl(ij)
            scratch = zero
            do igrid = 1, params % ngrid
                if (constants % ui(igrid, isph).eq.one) cycle
                vij = params % csph(:, isph) &
                    & + params % rsph(isph)*constants % cgrid(:,igrid) &
                    & - params % csph(:, jsph)
                vvij = sqrt(dot_product(vij, vij))
                tij = vvij/params % rsph(jsph)
                if (tij.lt.thigh .and. tij.gt.zero) then
                    sij = vij/vvij
                    xij = fsw(tij, params % se, params % eta)
                    if (constants % fi(igrid, isph).gt.one) then
                        oij = xij/constants % fi(igrid, isph)
                    else
                        oij = xij
                    end if
                    call ylmbas(sij, rho, ctheta, stheta, cphi, sphi, &
                        & params % lmax, constants % vscales, vylm, vplm, &
                        & vcos, vsin)
                    SI_rijn = 0
                    DI_rijn = 0
                    vvtij = vvij*params % kappa
                    call modified_spherical_bessel_first_kind(params % lmax, &
                        & vvtij, SI_rijn, DI_rijn, bessel_work)
                    do l = 0, params % lmax
                        fac = - oij*SI_rijn(l)/constants % SI_ri(l, jsph)
                        ind = l*l + l + 1
                        do m = -l, l
                            scratch(ind + m, igrid) = fac*vylm(ind + m)
                        end do
                    end do
                end if
            end do
            call dgemm('n', 't', constants % nbasis, constants % nbasis, params % ngrid, &
                & one, constants % vwgrid, constants % vgrid_nbasis, scratch, &
                & constants % nbasis, zero, constants % b(:,:,ij), constants % nbasis)
        end do
    end do
end subroutine build_b

!> Computation of P_chi
!!
!! @param[in]  isph : Sphere number
!! @param[out] pmat : Matrix of size nbasis X (lmax0+1)^2, Fixed lmax0
!!
subroutine mkpmat(params, constants, isph, pmat)
    type(ddx_params_type), intent(in)  :: params
    type(ddx_constants_type), intent(in)  :: constants
    integer,  intent(in) :: isph
    real(dp), dimension(constants % nbasis, constants % nbasis0), intent(inout) :: pmat
    integer :: l, m, ind, l0, m0, ind0, its
    real(dp)  :: f, f0
    pmat(:,:) = zero
    do its = 1, params % ngrid
        if (constants % ui(its,isph).ne.0) then
            do l = 0, params % lmax
                ind = l*l + l + 1
                do m = -l,l
                    f = constants % wgrid(its) * constants % vgrid(ind+m,its) * constants % ui(its,isph)
                    do l0 = 0, constants % lmax0
                        ind0 = l0*l0 + l0 + 1
                        do m0 = -l0, l0
                            f0 = constants % vgrid(ind0+m0,its)
                            pmat(ind+m,ind0+m0) = pmat(ind+m,ind0+m0) + f * f0
                        end do
                    end do
                end do
            end do
        end if
    end do
end subroutine mkpmat

!> Initialize geometry-related constants like list of neighbouring spheres
!!
!! This routine does not check error state of params or constants as it is
!! intended for a low-level use.
!!
!! @param[in] params: Object containing all inputs.
!! @param[inout] constants: Object containing all constants.
subroutine constants_geometry_init(params, constants)
    !! Inputs
    type(ddx_params_type), intent(in) :: params
    !! Outputs
    type(ddx_constants_type), intent(inout) :: constants
    !! Local variables
    real(dp) :: swthr, v(3), maxv, ssqv, vv, t
    integer :: i, isph, jsph, inear, igrid, iwork, jwork, lwork, &
        & old_lwork, icav, info
    integer, allocatable :: work(:, :), tmp_work(:, :)
    real(dp) :: start_time
    !! The code
    ! Prepare FMM structures if needed
    start_time = omp_get_wtime()
    if (params % fmm .eq. 1) then
        ! Allocate space for a cluster tree
        allocate(constants % order(params % nsph), stat=info)
        if (info .ne. 0) then
            constants % error_flag = 1
            constants % error_message = "constants_geometry_init: `order` " &
                & // "allocation failed"
            return
        end if
        constants % nclusters = 2*params % nsph - 1
        allocate(constants % cluster(2, constants % nclusters), stat=info)
        if (info .ne. 0) then
            constants % error_flag = 1
            constants % error_message = "constants_geometry_init: `cluster` " &
                & // "allocation failed"
            return
        end if
        allocate(constants % children(2, constants % nclusters), stat=info)
        if (info .ne. 0) then
            constants % error_flag = 1
            constants % error_message = "constants_geometry_init: " // &
                & "`children` allocation failed"
            return
        endif
        allocate(constants % parent(constants % nclusters), stat=info)
        if (info .ne. 0) then
            constants % error_flag = 1
            constants % error_message = "constants_geometry_init: `parent` " &
                & // "allocation failed"
            return
        endif
        allocate(constants % cnode(3, constants % nclusters), stat=info)
        if (info .ne. 0) then
            constants % error_flag = 1
            constants % error_message = "constants_geometry_init: `cnode` " &
                & // "allocation failed"
            return
        endif
        allocate(constants % rnode(constants % nclusters), stat=info)
        if (info .ne. 0) then
            constants % error_flag = 1
            constants % error_message = "constants_geometry_init: `rnode` " &
                & // "allocation failed"
            return
        endif
        allocate(constants % snode(params % nsph), stat=info)
        if (info .ne. 0) then
            constants % error_flag = 1
            constants % error_message = "constants_geometry_init: `snode` " &
                & // "allocation failed"
            return
        endif
        allocate(constants % nfar(constants % nclusters), stat=info)
        if (info .ne. 0) then
            constants % error_flag = 1
            constants % error_message = "constants_geometry_init: `nfar` " &
                & // "allocation failed"
            return
        endif
        allocate(constants % nnear(constants % nclusters), stat=info)
        if (info .ne. 0) then
            constants % error_flag = 1
            constants % error_message = "constants_geometry_init: `nnear` " &
                & // "allocation failed"
            return
        endif
        ! Get the tree
        call tree_rib_build(params % nsph, params % csph, params % rsph, &
            & constants % order, constants % cluster, constants % children, &
            & constants % parent, constants % cnode, constants % rnode, &
            & constants % snode, constants % error_message, &
            & constants % error_flag)
        if (params % error_flag .ne. 0) return
        ! Get number of far and near admissible pairs
        iwork = 0
        jwork = 1
        lwork = 1
        allocate(work(3, lwork), stat=info)
        if (info .ne. 0) then
            constants % error_flag = 1
            constants % error_message = "constants_geometry_init: `work` " &
                & // "allocation failed"
            return
        end if
        do while (iwork .le. jwork)
            allocate(tmp_work(3, lwork), stat=info)
            if (info .ne. 0) then
                constants % error_flag = 1
                constants % error_message = "constants_geometry_init: " // &
                    & "`tmp_work` allocation failed"
                return
            end if
            tmp_work = work
            deallocate(work, stat=info)
            if (info .ne. 0) then
                constants % error_flag = 1
                constants % error_message = "constants_geometry_init: " // &
                    & "`work` deallocation failed"
                return
            end if
            old_lwork = lwork
            lwork = old_lwork + 1000*params % nsph
            allocate(work(3, lwork), stat=info)
            if (info .ne. 0) then
                constants % error_flag = 1
                constants % error_message = "constants_geometry_init: " // &
                    & "`work` allocation failed"
                return
            end if
            work(:, 1:old_lwork) = tmp_work
            deallocate(tmp_work, stat=info)
            if (info .ne. 0) then
                constants % error_flag = 1
                constants % error_message = "constants_geometry_init: " // &
                    & "`tmp_work` deallocation failed"
                return
            end if
            call tree_get_farnear_work(constants % nclusters, &
                & constants % children, constants % cnode, &
                & constants % rnode, lwork, iwork, jwork, work, &
                & constants % nnfar, constants % nfar, constants % nnnear, &
                & constants % nnear)
        end do
        allocate(constants % sfar(constants % nclusters+1), &
            & constants % snear(constants % nclusters+1), stat=info)
        if (info .ne. 0) then
            constants % error_flag = 1
            constants % error_message = "constants_geometry_init: `sfar` " // &
                & "and `snear` allocations failed"
            return
        end if
        allocate(constants % far(constants % nnfar), stat=info)
        if (info .ne. 0) then
            constants % error_flag = 1
            constants % error_message = "constants_geometry_init: `far` " // &
                & "allocation failed"
            return
        end if
        allocate(constants % near(constants % nnnear), stat=info)
        if (info .ne. 0) then
            constants % error_flag = 1
            constants % error_message = "constants_geometry_init: `near` " // &
                & "allocation failed"
            return
        end if
        call tree_get_farnear(jwork, lwork, work, constants % nclusters, &
            & constants % nnfar, constants % nfar, constants % sfar, &
            & constants % far, constants % nnnear, constants % nnear, &
            & constants % snear, constants % near)
        deallocate(work, stat=info)
        if (info .ne. 0) then
            constants % error_flag = 1
            constants % error_message = "constants_geometry_init: `work` " // &
                & "deallocation failed"
            return
        end if
    end if
    ! Upper bound of switch region. Defines intersection criterion for spheres
    swthr = one + (params % se+one)*params % eta/two
    ! Assemble neighbor list
    if (params % fmm .eq. 1) then
        call neighbor_list_init_fmm(params, constants)
    else
        call neighbor_list_init(params, constants)
    end if
    ! Allocate space for characteristic functions fi and ui
    allocate(constants % fi(params % ngrid, params % nsph), &
        & constants % ui(params % ngrid, params % nsph), stat=info)
    if (info .ne. 0) then
        constants % error_flag = 1
        constants % error_message = "`fi` and `ui` allocations failed"
        return
    end if
    constants % fi = zero
    constants % ui = zero
    ! Allocate space for force-related arrays
    if (params % force .eq. 1) then
        allocate(constants % zi(3, params % ngrid, params % nsph), stat=info)
        if (info .ne. 0) then
            constants % error_flag = 1
            constants % error_message = "`zi` allocation failed"
            return
        endif
        constants % zi = zero
    end if
    ! Build arrays fi, ui, zi
    !$omp parallel do default(none) shared(params,constants,swthr) &
    !$omp private(isph,igrid,jsph,v,maxv,ssqv,vv,t) schedule(dynamic)
    do isph = 1, params % nsph
        do igrid = 1, params % ngrid
            ! Loop over neighbours of i-th sphere
            do inear = constants % inl(isph), constants % inl(isph+1)-1
                ! Neighbour's index
                jsph = constants % nl(inear)
                ! Compute t_n^ij
                v = params % csph(:, isph) - params % csph(:, jsph) + &
                    & params % rsph(isph)*constants % cgrid(:, igrid)
                maxv = max(abs(v(1)), abs(v(2)), abs(v(3)))
                ssqv = (v(1)/maxv)**2 + (v(2)/maxv)**2 + (v(3)/maxv)**2
                vv = maxv * sqrt(ssqv)
                t = vv / params % rsph(jsph)
                ! Accumulate characteristic function \chi(t_n^ij)
                constants % fi(igrid, isph) = constants % fi(igrid, isph) + &
                    & fsw(t, params % se, params % eta)
                ! Check if gradients are required
                if (params % force .eq. 1) then
                    ! Check if t_n^ij belongs to switch region
                    if ((t .lt. swthr) .and. (t .gt. swthr-params % eta)) then
                        ! Accumulate gradient of characteristic function \chi
                        vv = dfsw(t, params % se, params % eta) / &
                            & params % rsph(jsph) / vv
                        constants % zi(:, igrid, isph) = &
                            & constants % zi(:, igrid, isph) + vv*v
                    end if
                end if
            enddo
            ! Compute characteristic function of a molecular surface ui
            if (constants % fi(igrid, isph) .le. one) then
                constants % ui(igrid, isph) = one - constants % fi(igrid, isph)
            end if
        enddo
    enddo
    ! Build cavity array. At first get total count for each sphere
    allocate(constants % ncav_sph(params % nsph), stat=info)
    if (info .ne. 0) then
        constants % error_flag = 1
        constants % error_message = "`ncav_sph` allocation failed"
        return
    endif
    !$omp parallel do default(none) shared(params,constants) &
    !$omp private(isph,i) schedule(dynamic)
    do isph = 1, params % nsph
        constants % ncav_sph(isph) = 0
        ! Loop over integration points
        do i = 1, params % ngrid
            ! Positive contribution from integration point
            if (constants % ui(i, isph) .gt. zero) then
                constants % ncav_sph(isph) = constants % ncav_sph(isph) + 1
            end if
        end do
    end do
    constants % ncav = sum(constants % ncav_sph)
    ! Allocate cavity array and CSR format for indexes of cavities
    allocate(constants % ccav(3, constants % ncav), &
        & constants % icav_ia(params % nsph+1), &
        & constants % icav_ja(constants % ncav), stat=info)
    if (info .ne. 0) then
        constants % error_flag = 1
        constants % error_message = "`ccav`, `icav_ia` and " // &
            & "`icav_ja` allocations failed"
        return
    endif
    ! Allocate space for characteristic functions ui at cavity points
    allocate(constants % ui_cav(constants % ncav), stat=info)
    if (info .ne. 0) then
        constants % error_flag = 1
        constants % error_message = "`ui_cav` allocations failed"
        return
    end if
    ! Get actual cavity coordinates and indexes in CSR format and fill in
    ! ui_cav aray
    constants % icav_ia(1) = 1
    icav = 1
    do isph = 1, params % nsph
        constants % icav_ia(isph+1) = constants % icav_ia(isph) + &
            & constants % ncav_sph(isph)
        ! Loop over integration points
        do igrid = 1, params % ngrid
            ! Ignore zero contribution
            if (constants % ui(igrid, isph) .eq. zero) cycle
            ! Store coordinates
            constants % ccav(:, icav) = params % csph(:, isph) + &
                & params % rsph(isph)* &
                & constants % cgrid(:, igrid)
            ! Store index
            constants % icav_ja(icav) = igrid
            ! Store characteristic function
            constants % ui_cav(icav) = constants % ui(igrid, isph)
            ! Advance cavity array index
            icav = icav + 1
        end do
    end do
    ! Compute diagonal preconditioner for PCM equations
    if (params % model .eq. 2) then
        allocate(constants % rx_prc( &
            & constants % nbasis, constants % nbasis, params % nsph), &
            & stat=info)
        if (info .ne. 0) then
            constants % error_flag = 1
            constants % error_message = "constants_geometry_init: `rx_prc` " &
                & // "allocation failed"
            return
        endif
        call mkprec(params % lmax, constants % nbasis, params % nsph, &
            & params % ngrid, params % eps, constants % ui, &
            & constants % wgrid, constants % vgrid, constants % vgrid_nbasis, &
            & constants % rx_prc, info, constants % error_message)
        if (info .ne. 0) then
            constants % error_flag = 1
            return
        end if
    end if
end subroutine constants_geometry_init

!> Build the neighbor list using a N^2 code
subroutine neighbor_list_init(params, constants)
    type(ddx_params_type), intent(in) :: params
    type(ddx_constants_type), intent(inout) :: constants
    real(dp) :: swthr, v(3), maxv, ssqv, vv, r
    integer :: nngmax, i, lnl, isph, jsph, info
    integer, allocatable :: tmp_nl(:)
    ! Upper bound of switch region. Defines intersection criterion for spheres
    swthr = (params % se+one)*params % eta/two
    ! Build list of neighbours in CSR format
    nngmax = 1
    allocate(constants % inl(params % nsph+1), &
        & constants % nl(params % nsph*nngmax), stat=info)
    if (info .ne. 0) then
        constants % error_flag = 1
        constants % error_message = "`inl` and `nl` allocations failed"
        return
    end if
    i = 1
    lnl = 0
    do isph = 1, params % nsph
        constants % inl(isph) = lnl + 1
        do jsph = 1, params % nsph
            if (isph .ne. jsph) then
                v = params % csph(:, isph)-params % csph(:, jsph)
                maxv = max(abs(v(1)), abs(v(2)), abs(v(3)))
                ssqv = (v(1)/maxv)**2 + (v(2)/maxv)**2 + (v(3)/maxv)**2
                vv = maxv * sqrt(ssqv)
                ! Take regularization parameter into account with respect to
                ! shift se. It is described properly by the upper bound of a
                ! switch region `swthr`. Note that we take the largest
                ! switching region as we need a symmetric neighbor list to
                ! use it also for the adjoint products.
                r = params % rsph(isph) + params % rsph(jsph) &
                    & + swthr * max(params % rsph(isph), params % rsph(jsph))
                if (vv .le. r) then
                    constants % nl(i) = jsph
                    i  = i + 1
                    lnl = lnl + 1
                    ! Extend ddx_data % nl if needed
                    if (i .gt. params % nsph*nngmax) then
                        allocate(tmp_nl(params % nsph*nngmax), stat=info)
                        if (info .ne. 0) then
                            constants % error_flag = 1
                            constants % error_message = "`tmp_nl` " // &
                                & "allocation failed"
                            return
                        end if
                        tmp_nl(1:params % nsph*nngmax) = &
                            & constants % nl(1:params % nsph*nngmax)
                        deallocate(constants % nl, stat=info)
                        if (info .ne. 0) then
                            constants % error_flag = 1
                            constants % error_message = "`nl` " // &
                                & "deallocation failed"
                            return
                        end if
                        nngmax = nngmax + 10
                        allocate(constants % nl(params % nsph*nngmax), &
                            & stat=info)
                        if (info .ne. 0) then
                            constants % error_flag = 1
                            constants % error_message = "`nl` " // &
                                & "allocation failed"
                            return
                        end if
                        constants % nl(1:params % nsph*(nngmax-10)) = &
                            & tmp_nl(1:params % nsph*(nngmax-10))
                        deallocate(tmp_nl, stat=info)
                        if (info .ne. 0) then
                            constants % error_flag = 1
                            constants % error_message = "`tmp_nl` " // &
                                & "deallocation failed"
                            return
                        end if
                    end if
                end if
            end if
        end do
    end do
    constants % inl(params % nsph+1) = lnl+1
    constants % nngmax = nngmax
end subroutine neighbor_list_init

!> Build the neighbor list using a linear scaling code (only if FMMs
!! are enabled)
subroutine neighbor_list_init_fmm(params, constants)
    type(ddx_params_type), intent(in) :: params
    type(ddx_constants_type), intent(inout) :: constants
    real(dp) :: swthr, v(3), maxv, ssqv, vv, r
    integer :: nngmax, i, lnl, isph, jsph, inode, jnode, j, k, info
    integer, allocatable :: tmp_nl(:)
    ! Upper bound of switch region. Defines intersection criterion for spheres
    swthr = (params % se+one)*params % eta/two
    ! Build list of neighbours in CSR format
    nngmax = 1
    allocate(constants % inl(params % nsph+1), &
        & constants % nl(params % nsph*nngmax), stat=info)
    if (info .ne. 0) then
        constants % error_flag = 1
        constants % error_message = "`inl` and `nl` allocations failed"
        return
    end if
    i = 1
    lnl = 0
    ! loop over leaf clusters
    do isph = 1, params % nsph
        constants % inl(isph) = lnl + 1
        inode = constants % snode(isph)
        ! loop over near clusters
        do j = constants % snear(inode), constants % snear(inode+1) - 1
            jnode = constants % near(j)
            do k = constants % cluster(1, jnode), constants % cluster(2, jnode)
                jsph = constants % order(k)
                if (isph .ne. jsph) then
                    v = params % csph(:, isph)-params % csph(:, jsph)
                    maxv = max(abs(v(1)), abs(v(2)), abs(v(3)))
                    ssqv = (v(1)/maxv)**2 + (v(2)/maxv)**2 + (v(3)/maxv)**2
                    vv = maxv * sqrt(ssqv)
                    ! Take regularization parameter into account with respect to
                    ! shift se. It is described properly by the upper bound of a
                    ! switch region `swthr`. Note that we take the largest
                    ! switching region as we need a symmetric neighbor list to
                    ! use it also for the adjoint products.
                    r = params % rsph(isph) + params % rsph(jsph) &
                        & + swthr * max(params % rsph(isph), params % rsph(jsph))
                    if (vv .le. r) then
                        constants % nl(i) = jsph
                        i  = i + 1
                        lnl = lnl + 1
                        ! Extend ddx_data % nl if needed
                        if (i .gt. params % nsph*nngmax) then
                            allocate(tmp_nl(params % nsph*nngmax), stat=info)
                            if (info .ne. 0) then
                                constants % error_flag = 1
                                constants % error_message = "`tmp_nl` " // &
                                    & "allocation failed"
                                return
                            end if
                            tmp_nl(1:params % nsph*nngmax) = &
                                & constants % nl(1:params % nsph*nngmax)
                            deallocate(constants % nl, stat=info)
                            if (info .ne. 0) then
                                constants % error_flag = 1
                                constants % error_message = "`nl` " // &
                                    & "deallocation failed"
                                return
                            end if
                            nngmax = nngmax + 10
                            allocate(constants % nl(params % nsph*nngmax), &
                                & stat=info)
                            if (info .ne. 0) then
                                constants % error_flag = 1
                                constants % error_message = "`nl` " // &
                                    & "allocation failed"
                                return
                            end if
                            constants % nl(1:params % nsph*(nngmax-10)) = &
                                & tmp_nl(1:params % nsph*(nngmax-10))
                            deallocate(tmp_nl, stat=info)
                            if (info .ne. 0) then
                                constants % error_flag = 1
                                constants % error_message = "`tmp_nl` " // &
                                    & "deallocation failed"
                                return
                            end if
                        end if
                    end if
                end if
            end do
        end do
    end do
    constants % inl(params % nsph+1) = lnl+1
    constants % nngmax = nngmax
end subroutine neighbor_list_init_fmm

!> Switching function
!!
!! This is an implementation of \f$ \chi(t) \f$ with a shift \f$ se \f$:
!! \f[
!!      \chi_\eta(t) = \left\{ \begin{array}{ll} 0, & \text{if} \quad x \geq
!!      1 \\ p_\eta(x), & \text{if} \quad 1-\eta < x < 1 \\ 1, & \text{if}
!!      \quad x \leq 1-\eta \end{array} \right.
!! \f]
!! where \f$ x = t - \frac{1+se}{2} \eta \f$ is a shifted coordinate and
!! \f[
!!      p_\eta(x) = \frac{1}{\eta^5} (1-t)^3 (6t^2 + (15\eta-12)t + (10\eta^2
!!      -15\eta+6))
!! \f]
!! is a smoothing polynomial of the 5th degree.
!! In the case shift \f$ se=1 \f$ the switch function \f$ \chi_\eta(t) \f$ is 1 for
!! \f$ t \in [0,1] \f$, is 0 for \f$ t \in [1+\eta, \infty) \f$ and varies in
!! \f$ [1, 1+\eta] \f$ which is an external shift.
!! In the case shift \f$ se=-1 \f$ the switch function \f$ \chi_\eta(t) \f$ is 1 for
!! \f$ t \in [0,1-\eta] \f$, is 0 for \f$ t \in [1, \infty) \f$ and varies in
!! \f$ [1-\eta, 1] \f$ which is an internal shift.
!! In the case shift \f$ se=0 \f$ the switch function \f$ \chi_\eta(t) \f$ is 1 for
!! \f$ t \in [0,1-\eta/2] \f$, is 0 for \f$ t \in [1+\eta/2, \infty) \f$ and
!! varies in \f$ [1-\eta/2, 1+\eta/2] \f$ which is a centered shift.
!!
!! @param[in] t: real non-negative input value
!! @param[in] se: shift
!! @param[in] eta: regularization parameter \f$ \eta \f$
real(dp) function fsw(t, se, eta)
    ! Inputs
    real(dp), intent(in) :: t, se, eta
    ! Local variables
    real(dp) :: a, b, c, x
    ! Apply shift:
    !   se =  0   =>   t - eta/2  [ CENTERED ]
    !   se =  1   =>   t - eta    [ EXTERIOR ]
    !   se = -1   =>   t          [ INTERIOR ]
    x = t - (se*pt5 + pt5)*eta
    ! a must be in range (0,eta) for the switch region
    a = one - x
    ! Define switch function chi
    ! a <= 0 corresponds to the outside region
    if (a .le. zero) then
        fsw = zero
    ! a >= eta corresponds to the inside region
    else if (a .ge. eta) then
        fsw = one
    ! Switch region wher x is in range (1-eta,1)
    else
        ! Normalize a to region (0,1)
        a = a / eta
        b = 6d0*a - 15
        c = b*a + 10
        fsw = a * a * a * c
    end if
end function fsw

!> Derivative of a switching function
!!
!! This is an implementation of \f$ \chi'(t) \f$ with a shift \f$ se \f$:
!! \f[
!!      \chi_\eta'(t) = \left\{ \begin{array}{ll} 0, & \text{if} \quad x \geq
!!      1 \\ p'_\eta(x), & \text{if} \quad 1-\eta < x < 1 \\ 0, & \text{if}
!!      \quad x \leq 1-\eta \end{array} \right.
!! \f]
!! where \f$ x = t - \frac{1+se}{2} \eta \f$ is a shifted coordinate and
!! \f[
!!      p'_\eta(x) = -\frac{30}{\eta^5} (1-t)^2 (t-1+\eta)^2
!! \f]
!! is a derivative of the smoothing polynomial.
!! In the case shift \f$ se=1 \f$ the derivative \f$ \chi_\eta'(t) \f$ is 0 for
!! \f$ t \in [0,1] \cup [1+\eta, \infty) \f$ and varies in
!! \f$ [1, 1+\eta] \f$ which is an external shift.
!! In the case shift \f$ se=-1 \f$ the derivative \f$ \chi_\eta'(t) \f$ is 0 for
!! \f$ t \in [0,1-\eta] \cup [1, \infty) \f$ and varies in
!! \f$ [1-\eta, 1] \f$ which is an internal shift.
!! In the case shift \f$ se=0 \f$ the derivative \f$ \chi_\eta'(t) \f$ is 0 for
!! \f$ t \in [0,1-\eta/2] \cup [1+\eta/2, \infty) \f$ and
!! varies in \f$ [1-\eta/2, 1+\eta/2] \f$ which is a centered shift.
!!
!! @param[in] t: real non-negative input value
!! @param[in] se: shift
!! @param[in] eta: regularization parameter \f$ \eta \f$
real(dp) function dfsw(t, se, eta)
    ! Inputs
    real(dp), intent(in) :: t, se, eta
    ! Local variables
    real(dp) :: flow, x
    real(dp), parameter :: f30=30.0d0
    ! Apply shift:
    !   s =  0   =>   t - eta/2  [ CENTERED ]
    !   s =  1   =>   t - eta    [ EXTERIOR ]
    !   s = -1   =>   t          [ INTERIOR ]
    x = t - (se + 1.d0)*eta / 2.d0
    ! Lower bound of switch region
    flow = one - eta
    ! Define derivative of switch function chi
    if (x .ge. one) then
        dfsw = zero
    else if (x .le. flow) then
        dfsw = zero
    else
        dfsw = -f30 * (( (one-x)*(x-one+eta) )**2) / (eta**5)
    endif
end function dfsw

!> Compute preconditioner
!!
!! assemble the diagonal blocks of the reps matrix
!! then invert them to build the preconditioner
subroutine mkprec(lmax, nbasis, nsph, ngrid, eps, ui, wgrid, vgrid, &
        & vgrid_nbasis, rx_prc, info, error_message)
    !! Inputs
    integer, intent(in) :: lmax, nbasis, nsph, ngrid, vgrid_nbasis
    real(dp), intent(in) :: eps, ui(ngrid, nsph), wgrid(ngrid), &
        & vgrid(vgrid_nbasis, ngrid)
    !! Output
    real(dp), intent(out) :: rx_prc(nbasis, nbasis, nsph)
    integer, intent(out) :: info
    character(len=255), intent(out) :: error_message
    !! Local variables
    integer :: isph, lm, l1, m1, ind1, igrid
    real(dp)  :: f, f1
    integer, allocatable :: ipiv(:)
    real(dp),  allocatable :: work(:)
    external :: dgetrf, dgetri
    ! Allocation of temporaries
    allocate(ipiv(nbasis), work(nbasis**2), stat=info)
    if (info .ne. 0) then
        error_message = "mkprec: `ipiv` and `work` allocation failed"
        info = 1
        return
    endif
    ! Init
    rx_prc = zero
    ! Off-diagonal part
    do isph = 1, nsph
        do igrid = 1, ngrid
            f = twopi * ui(igrid, isph) * wgrid(igrid)
            do l1 = 0, lmax
                ind1 = l1*l1 + l1 + 1
                do m1 = -l1, l1
                    f1 = f * vgrid(ind1+m1, igrid) / (two*dble(l1) + one)
                    do lm = 1, nbasis
                        rx_prc(lm, ind1+m1, isph) = &
                            & rx_prc(lm, ind1+m1, isph) + f1*vgrid(lm, igrid)
                    end do
                end do
            end do
        end do
    end do
    ! add diagonal
    f = twopi * (eps+one) / (eps-one)
    do isph = 1, nsph
        do lm = 1, nbasis
            rx_prc(lm, lm, isph) = rx_prc(lm, lm, isph) + f
        end do
    end do
    ! invert the blocks
    do isph = 1, nsph
        call dgetrf(nbasis, nbasis, rx_prc(:, :, isph), nbasis, ipiv, info)
        if (info .ne. 0) then 
            error_message = "mkprec: dgetrf failed"
            info = 1
            return
        end if
        call dgetri(nbasis, rx_prc(:, :, isph), nbasis, ipiv, work, &
            & nbasis**2, info)
        if (info .ne. 0) then 
            error_message = "mkprec: dgetri failed"
            info = 1
            return
        end if
    end do
    ! Cleanup temporaries
    deallocate(work, ipiv, stat=info)
    if (info .ne. 0) then
        error_message = "mkprec: `ipiv` and `work` deallocation failed"
        info = 1
        return
    end if
  ! Cleanup error message if there were no error
    error_message = ""
end subroutine mkprec

!> Build a recursive inertial binary tree
!!
!! Uses inertial bisection in a recursive manner until each leaf node has only
!! one input sphere inside. Number of tree nodes is always 2*nsph-1.
!!
!!
!! @param[in] nsph: Number of input spheres
!! @param[in] csph: Centers of input spheres
!! @param[in] rsph: Radii of input spheres
!! @param[out] order: Ordering of input spheres to make spheres of one cluster
!!      contiguous.
!! @param[out] cluster: Indexes in `order` array of the first and the last
!!      spheres of each cluster
!! @param[out] children: Indexes of the first and the last children nodes. If
!!      both indexes are equal this means there is only 1 child node and if
!!      value of the first child node is 0, there are no children nodes.
!! @param[out] parent: Parent of each cluster. Value 0 means there is no parent
!!      node which corresponds to the root node (with index 1).
!! @param[out] cnode: Center of a bounding sphere of each node
!! @param[out] rnode: Radius of a bounding sphere of each node
!! @param[out] snode: Array of leaf nodes containing input spheres
subroutine tree_rib_build(nsph, csph, rsph, order, cluster, children, parent, &
        & cnode, rnode, snode, error_message, error_flag)
    ! Inputs
    integer, intent(in) :: nsph
    real(dp), intent(in) :: csph(3, nsph), rsph(nsph)
    ! Outputs
    integer, intent(out) :: order(nsph), cluster(2, 2*nsph-1), &
        & children(2, 2*nsph-1), parent(2*nsph-1), snode(nsph)
    real(dp), intent(out) :: cnode(3, 2*nsph-1), rnode(2*nsph-1)
    integer, intent(out) :: error_flag
    character(len=255), intent(out) :: error_message
    ! Local variables
    integer :: nclusters, i, j, n, s, e, div
    real(dp) :: r, r1, r2, c(3), c1(3), c2(3), d, maxc
    !! At first construct the tree
    nclusters = 2*nsph - 1
    ! Init the root node
    cluster(1, 1) = 1
    cluster(2, 1) = nsph
    parent(1) = 0
    ! Index of the first unassigned node
    j = 2
    ! Init spheres ordering
    do i = 1, nsph
        order(i) = i
    end do
    ! Divide nodes until a single spheres
    do i = 1, nclusters
        ! The first sphere in i-th node
        s = cluster(1, i)
        ! The last sphere in i-th node
        e = cluster(2, i)
        ! Number of spheres in i-th node
        n = e - s + 1
        ! Divide only if there are 2 or more spheres
        if (n .gt. 1) then
            ! Use inertial bisection to reorder spheres and cut into 2 halfs
            call tree_rib_node_bisect(nsph, csph, n, order(s:e), div, &
                & error_message, error_flag)
            if (error_flag .ne. 0) return
            ! Assign the first half to the j-th node
            cluster(1, j) = s
            cluster(2, j) = s + div - 1
            ! Assign the second half to the (j+1)-th node
            cluster(1, j+1) = s + div
            cluster(2, j+1) = e
            ! Update list of children of i-th node
            children(1, i) = j
            children(2, i) = j + 1
            ! Set parents of new j-th and (j+1)-th node
            parent(j) = i
            parent(j+1) = i
            ! Shift index of the first unassigned node
            j = j + 2
        ! Set information for a leaf node
        else
            ! No children nodes
            children(:, i) = 0
            ! i-th node contains sphere ind(s)
            snode(order(s)) = i
        end if
    end do
    !! Compute bounding spheres of each node of the tree
    ! Bottom-to-top pass over all nodes of the tree
    do i = nclusters, 1, -1
        ! In case of a leaf node just use corresponding input sphere as a
        ! bounding sphere of the node
        if (children(1, i) .eq. 0) then
            ! Get correct index of the corresponding input sphere
            j = order(cluster(1, i))
            ! Get corresponding center and radius
            cnode(:, i) = csph(:, j)
            rnode(i) = rsph(j)
        ! In case of a non-leaf node get minimal sphere that contains bounding
        ! spheres of children nodes
        else
            ! The first child
            j = children(1, i)
            c1 = cnode(:, j)
            r1 = rnode(j)
            ! The second child
            j = children(2, i)
            c2 = cnode(:, j)
            r2 = rnode(j)
            ! Distance between centers of bounding spheres of children nodes
            c = c1 - c2
            ! Compute distance by scale and sum of scaled squares
            maxc = max(abs(c(1)), abs(c(2)), abs(c(3)))
            if (maxc .eq. zero) then
                d = zero
            else
                d = (c(1)/maxc)**2 + (c(2)/maxc)**2 + (c(3)/maxc)**2
                d = maxc * sqrt(d)
            end if
            ! If sphere #2 is completely inside sphere #1 use the first sphere
            if (r1 .ge. (r2+d)) then
                c = c1
                r = r1
            ! If sphere #1 is completely inside sphere #2 use the second sphere
            else if(r2 .ge. (r1+d)) then
                c = c2
                r = r2
            ! Otherwise use special formula to find a minimal sphere
            else
                r = (r1+r2+d) / 2
                c = c2 + c/d*(r-r2)
            end if
            ! Assign computed bounding sphere
            cnode(:, i) = c
            rnode(i) = r
        end if
    end do
end subroutine tree_rib_build

!> Divide given cluster of spheres into two subclusters by inertial bisection
!!
!! @param[in] nsph: Number of all input spheres
!! @param[in] csph: Centers of all input spheres
!! @param[in] n: Number of spheres in a given cluster
!! @param[inout] order: Indexes of spheres in a given cluster. On exit, indexes
!!      `order(1:div)` correspond to the first subcluster and indexes
!!      `order(div+1:n)` correspond to the second subcluster.
!! @param[out] div: Break point of `order` array between two clusters.
subroutine tree_rib_node_bisect(nsph, csph, n, order, div, error_message, &
        & error_flag)
    ! Inputs
    integer, intent(in) :: nsph, n
    real(dp), intent(in) :: csph(3, nsph)
    ! Outputs
    integer, intent(inout) :: order(n)
    integer, intent(out) :: div
    integer, intent(out) :: error_flag
    character(len=255), intent(out) :: error_message
    ! Local variables
    real(dp) :: c(3),  s(3)
    real(dp), allocatable :: tmp_csph(:, :), work(:)
    external :: dgesvd
    integer :: i, l, r, lwork, info, istat
    integer, allocatable :: tmp_order(:)

    allocate(tmp_csph(3, n), tmp_order(n), stat=istat)
    if (istat.ne.0) then
        error_message = 'Allocation failed in tree_node_bisect'
        error_flag = 1
        return
    end if

    ! Get average coordinate
    c = zero
    do i = 1, n
        c = c + csph(:, order(i))
    end do
    c = c / n
    ! Get coordinates minus average in a contiguous array
    do i = 1, n
        tmp_csph(:, i) = csph(:, order(i)) - c
    end do
    !! Find right singular vectors
    ! Get proper size of temporary workspace
    lwork = -1
    call dgesvd('N', 'O', 3, n, tmp_csph, 3, s, tmp_csph, 3, tmp_csph, 3, &
        & s, lwork, info)
    lwork = int(s(1))
    allocate(work(lwork), stat=istat)
    if (istat.ne.0) then
        error_message = 'Allocation failed in tree_node_bisect'
        error_flag = 1
        return
    end if
    ! Get right singular vectors
    call dgesvd('N', 'O', 3, n, tmp_csph, 3, s, tmp_csph, 3, tmp_csph, 3, &
        & work, lwork, info)
    if (info.ne.0) then
        error_message = 'DGESVD failed in tree_node_bisect'
        error_flag = 1
        return
    end if
    deallocate(work, stat=istat)
    if (istat.ne.0) then
        error_message = 'Deallocation failed in tree_node_bisect'
        error_flag = 1
        return
    end if
    !! Sort spheres by sign of the above scalar product, which is equal to
    !! the leading right singular vector scaled by the leading singular value.
    !! However, we only care about sign, so we take into account only the
    !! leading right singular vector.
    ! First empty index from the left
    l = 1
    ! First empty index from the right
    r = n
    ! Cycle over values of the singular vector
    do i = 1, n
        ! Positive scalar products are moved to the beginning of `order`
        if (tmp_csph(1, i) .ge. zero) then
            tmp_order(l) = order(i)
            l = l + 1
        ! Negative scalar products are moved to the end of `order`
        else
            tmp_order(r) = order(i)
            r = r - 1
        end if
    end do
    ! Set divider and update order
    div = r
    order = tmp_order
    deallocate(tmp_csph, tmp_order, stat=istat)
    if (istat.ne.0) then
        error_message = 'Deallocation failed in tree_node_bisect'
        error_flag = 1
        return
    end if
end subroutine tree_rib_node_bisect

!> Find near and far admissible pairs of tree nodes and store it in work array
!!
!! @param[in] n: number of nodes
!! @param[in] children: first and last children of each cluster. Value 0 means
!!      no children (leaf node).
!! @param[in] cnode: center of bounding sphere of each cluster (node) of tree
!! @param[in] rnode: radius of bounding sphere of each cluster (node) of tree
!! @param[in] lwork: size of work array in dimension 2
!! @param[inout] iwork: index of current pair of nodes that needs to be checked
!!      for admissibility. Must be 0 for the first call of this subroutine. If
!!      on exit iwork is less or equal to jwork, that means lwork was too
!!      small, please reallocate work array and copy all the values into new
!!      array and then run procedure again.
!! @param[inout] jwork: amount of stored possible admissible pairs of nodes.
!!      Please read iwork comments.
!! @param[inout] work: all the far and near pairs will be stored here
!! @param[out] nnfar: total amount of far admissible pairs. valid only if iwork
!!      is greater than jwork on exit.
!! @param[out] nfar: amount of far admissible pairs for each node. valid only
!!      if iwork is greater than jwork on exit.
!! @param[out] nnnear: total amount of near admissible pairs. valid only if
!!      iwork is greater than jwork on exit
!! @param[out] nnear: amount of near admissible pairs for each node. valid only
!!      if iwork is greater than jwork on exit
subroutine tree_get_farnear_work(n, children, cnode, rnode, lwork, iwork, &
        & jwork, work, nnfar, nfar, nnnear, nnear)
    ! Inputs
    integer, intent(in) :: n, children(2, n), lwork
    real(dp), intent(in) :: cnode(3, n), rnode(n)
    ! Outputs
    integer, intent(inout) :: iwork, jwork, work(3, lwork)
    integer, intent(out) :: nnfar, nfar(n), nnnear, nnear(n)
    ! Local variables
    integer :: j(2), npairs, k1, k2
    real(dp) :: c(3), r, d, dmax, dssq
    ! iwork is current temporary item in work array to process
    if (iwork .eq. 0) then
        work(1, 1) = 1
        work(2, 1) = 1
        iwork = 1
        jwork = 1
    end if
    ! jwork is total amount of temporary items in work array
    do while (iwork .le. jwork)
        j = work(1:2, iwork)
        c = cnode(:, j(1)) - cnode(:, j(2))
        r = rnode(j(1)) + rnode(j(2)) + max(rnode(j(1)), rnode(j(2)))
        !r = rnode(j(1)) + rnode(j(2))
        dmax = max(abs(c(1)), abs(c(2)), abs(c(3)))
        dssq = (c(1)/dmax)**2 + (c(2)/dmax)**2 + (c(3)/dmax)**2
        d = dmax * sqrt(dssq)
        !d = sqrt(c(1)**2 + c(2)**2 + c(3)**2)
        ! If node has no children then assume itself for purpose of finding
        ! far-field and near-filed interactions with children nodes of another
        ! node
        npairs = max(1, children(2, j(1))-children(1, j(1))+1) * &
            & max(1, children(2, j(2))-children(1, j(2))+1)
        if (d .ge. r) then
            ! Mark as far admissible pair
            work(3, iwork) = 1
        else if (npairs .eq. 1) then
            ! Mark as near admissible pair if both nodes are leaves
            work(3, iwork) = 2
        else if (jwork+npairs .gt. lwork) then
            ! Exit procedure, since work array was too small
            return
        else
            ! Mark as non-admissible pair and check all pairs of children nodes
            ! or pairs of one node (if it is a leaf node) with children of
            ! another node
            work(3, iwork) = 0
            if (children(1, j(1)) .eq. 0) then
                k1 = j(1)
                do k2 = children(1, j(2)), children(2, j(2))
                    jwork = jwork + 1
                    work(1, jwork) = k1
                    work(2, jwork) = k2
                end do
            else if(children(1, j(2)) .eq. 0) then
                k2 = j(2)
                do k1 = children(1, j(1)), children(2, j(1))
                    jwork = jwork + 1
                    work(1, jwork) = k1
                    work(2, jwork) = k2
                end do
            else
                do k1 = children(1, j(1)), children(2, j(1))
                    do k2 = children(1, j(2)), children(2, j(2))
                        jwork = jwork + 1
                        work(1, jwork) = k1
                        work(2, jwork) = k2
                    end do
                end do
            end if
        end if
        iwork = iwork + 1
    end do
    nfar = 0
    nnear = 0
    do iwork = 1, jwork
        if (work(3, iwork) .eq. 1) then
            nfar(work(1, iwork)) = nfar(work(1, iwork)) + 1
        else if (work(3, iwork) .eq. 2) then
            nnear(work(1, iwork)) = nnear(work(1, iwork)) + 1
        end if
    end do
    iwork = jwork + 1
    nnfar = sum(nfar)
    nnnear = sum(nnear)
end subroutine tree_get_farnear_work

!> Get near and far admissible pairs from work array of tree_get_farnear_work
!! Works only for binary tree
subroutine tree_get_farnear(jwork, lwork, work, n, nnfar, nfar, sfar, far, &
        & nnnear, nnear, snear, near)
!   Parameters:
!   jwork: Total number of checked pairs in work array
!   lwork: Total length of work array
!   work: Work array itself
!   n: Number of nodes
!   nnfar: Total number of all far-field interactions
!   nfar: Number of far-field interactions of each node
!   sfar: Index in far array of first far-field node for each node
!   far: Indexes of far-field nodes
!   nnnear: Total number of all near-field interactions
!   nnear: Number of near-field interactions of each node
!   snear: Index in near array of first near-field node for each node
!   near: Indexes of near-field nodes
    integer, intent(in) :: jwork, lwork, work(3, lwork), n, nnfar, nnnear
    integer, intent(in) :: nfar(n), nnear(n)
    integer, intent(out) :: sfar(n+1), far(nnfar), snear(n+1), near(nnnear)
    integer :: i, j
    integer, allocatable :: cfar(:), cnear(:)

    allocate(cfar(n+1), cnear(n+1))
    sfar(1) = 1
    snear(1) = 1
    do i = 2, n+1
        sfar(i) = sfar(i-1) + nfar(i-1)
        snear(i) = snear(i-1) + nnear(i-1)
    end do
    cfar = sfar
    cnear = snear
    do i = 1, jwork
        if (work(3, i) .eq. 1) then
            ! Far
            j = work(1, i)
            if ((j .gt. n) .or. (j .le. 0)) then
                write(*,*) "ALARM", j
            end if
            far(cfar(j)) = work(2, i)
            cfar(j) = cfar(j) + 1
        else if (work(3, i) .eq. 2) then
            ! Near
            j = work(1, i)
            if ((j .gt. n) .or. (j .le. 0)) then
                write(*,*) "ALARM", j
            end if
            near(cnear(j)) = work(2, i)
            cnear(j) = cnear(j) + 1
        end if
    end do

    deallocate(cfar, cnear)

end subroutine tree_get_farnear

!> Deallocate the constants
!> @ingroup Fortran_interface_core
!!
!! @param[out] constants: Precomputed constants
!!
subroutine constants_free(constants)
    implicit none
    type(ddx_constants_type), intent(out) :: constants
    integer :: istat

    istat = 0

    if (allocated(constants % vscales)) then
        deallocate(constants % vscales, stat=istat)
        if (istat .ne. 0) then
            constants % error_message = "`vscales` deallocation failed!"
            constants % error_flag = 1
            return
        end if
    end if
    if (allocated(constants % v4pi2lp1)) then
        deallocate(constants % v4pi2lp1, stat=istat)
        if (istat .ne. 0) then
            constants % error_message = "`v4pi2lp1` deallocation failed!"
            constants % error_flag = 1
            return
        end if
    end if
    if (allocated(constants % vscales_rel)) then
        deallocate(constants % vscales_rel, stat=istat)
        if (istat .ne. 0) then
            constants % error_message = "`vscales_rel` deallocation failed!"
            constants % error_flag = 1
            return
        end if
    end if
    if (allocated(constants % vfact)) then
        deallocate(constants % vfact, stat=istat)
        if (istat .ne. 0) then
            constants % error_message = "`vfact` deallocation failed!"
            constants % error_flag = 1
            return
        end if
    end if
    if (allocated(constants % vcnk)) then
        deallocate(constants % vcnk, stat=istat)
        if (istat .ne. 0) then
            constants % error_message = "`vcnk` deallocation failed!"
            constants % error_flag = 1
            return
        end if
    end if
    if (allocated(constants % m2l_ztranslate_coef)) then
        deallocate(constants % m2l_ztranslate_coef, stat=istat)
        if (istat .ne. 0) then
            constants % error_message = "`m2l_ztranslate_coef` deallocation failed!"
            constants % error_flag = 1
            return
        end if
    end if
    if (allocated(constants % m2l_ztranslate_adj_coef)) then
        deallocate(constants % m2l_ztranslate_adj_coef, stat=istat)
        if (istat .ne. 0) then
            constants % error_message = "`m2l_ztranslate_adj_coef` deallocation failed!"
            constants % error_flag = 1
            return
        end if
    end if
    if (allocated(constants % cgrid)) then
        deallocate(constants % cgrid, stat=istat)
        if (istat .ne. 0) then
            constants % error_message = "`cgrid` deallocation failed!"
            constants % error_flag = 1
            return
        end if
    end if
    if (allocated(constants % wgrid)) then
        deallocate(constants % wgrid, stat=istat)
        if (istat .ne. 0) then
            constants % error_message = "`wgrid` deallocation failed!"
            constants % error_flag = 1
            return
        end if
    end if
    if (allocated(constants % vgrid)) then
        deallocate(constants % vgrid, stat=istat)
        if (istat .ne. 0) then
            constants % error_message = "`vgrid` deallocation failed!"
            constants % error_flag = 1
            return
        end if
    end if
    if (allocated(constants % vwgrid)) then
        deallocate(constants % vwgrid, stat=istat)
        if (istat .ne. 0) then
            constants % error_message = "`vwgrid` deallocation failed!"
            constants % error_flag = 1
            return
        end if
    end if
    if (allocated(constants % vgrid2)) then
        deallocate(constants % vgrid2, stat=istat)
        if (istat .ne. 0) then
            constants % error_message = "`vgrid2` deallocation failed!"
            constants % error_flag = 1
            return
        end if
    end if
    if (allocated(constants % pchi)) then
        deallocate(constants % pchi, stat=istat)
        if (istat .ne. 0) then
            constants % error_message = "`pchi` deallocation failed!"
            constants % error_flag = 1
            return
        end if
    end if
    if (allocated(constants % c_ik)) then
        deallocate(constants % c_ik, stat=istat)
        if (istat .ne. 0) then
            constants % error_message = "`c_ik` deallocation failed!"
            constants % error_flag = 1
            return
        end if
    end if
    if (allocated(constants % si_ri)) then
        deallocate(constants % si_ri, stat=istat)
        if (istat .ne. 0) then
            constants % error_message = "`si_ri` deallocation failed!"
            constants % error_flag = 1
            return
        end if
    end if
    if (allocated(constants % di_ri)) then
        deallocate(constants % di_ri, stat=istat)
        if (istat .ne. 0) then
            constants % error_message = "`di_ri` deallocation failed!"
            constants % error_flag = 1
            return
        end if
    end if
    if (allocated(constants % sk_ri)) then
        deallocate(constants % sk_ri, stat=istat)
        if (istat .ne. 0) then
            constants % error_message = "`sk_ri` deallocation failed!"
            constants % error_flag = 1
            return
        end if
    end if
    if (allocated(constants % dk_ri)) then
        deallocate(constants % dk_ri, stat=istat)
        if (istat .ne. 0) then
            constants % error_message = "`dk_ri` deallocation failed!"
            constants % error_flag = 1
            return
        end if
    end if
    if (allocated(constants % termimat)) then
        deallocate(constants % termimat, stat=istat)
        if (istat .ne. 0) then
            constants % error_message = "`termimat` deallocation failed!"
            constants % error_flag = 1
            return
        end if
    end if
    if (allocated(constants % b)) then
        deallocate(constants % b, stat=istat)
        if (istat .ne. 0) then
            constants % error_message = "`b` deallocation failed!"
            constants % error_flag = 1
            return
        end if
    end if
    if (allocated(constants % l)) then
        deallocate(constants % l, stat=istat)
        if (istat .ne. 0) then
            constants % error_message = "`l` deallocation failed!"
            constants % error_flag = 1
            return
        end if
    end if
    if (allocated(constants % inl)) then
        deallocate(constants % inl, stat=istat)
        if (istat .ne. 0) then
            constants % error_message = "`inl` deallocation failed!"
            constants % error_flag = 1
            return
        end if
    end if
    if (allocated(constants % nl)) then
        deallocate(constants % nl, stat=istat)
        if (istat .ne. 0) then
            constants % error_message = "`nl` deallocation failed!"
            constants % error_flag = 1
            return
        end if
    end if
    if (allocated(constants % itrnl)) then
        deallocate(constants % itrnl, stat=istat)
        if (istat .ne. 0) then
            constants % error_message = "`itrnl` deallocation failed!"
            constants % error_flag = 1
            return
        end if
    end if
    if (allocated(constants % fi)) then
        deallocate(constants % fi, stat=istat)
        if (istat .ne. 0) then
            constants % error_message = "`fi` deallocation failed!"
            constants % error_flag = 1
            return
        end if
    end if
    if (allocated(constants % ui)) then
        deallocate(constants % ui, stat=istat)
        if (istat .ne. 0) then
            constants % error_message = "`ui` deallocation failed!"
            constants % error_flag = 1
            return
        end if
    end if
    if (allocated(constants % ui_cav)) then
        deallocate(constants % ui_cav, stat=istat)
        if (istat .ne. 0) then
            constants % error_message = "`ui_cav` deallocation failed!"
            constants % error_flag = 1
            return
        end if
    end if
    if (allocated(constants % zi)) then
        deallocate(constants % zi, stat=istat)
        if (istat .ne. 0) then
            constants % error_message = "`zi` deallocation failed!"
            constants % error_flag = 1
            return
        end if
    end if
    if (allocated(constants % ncav_sph)) then
        deallocate(constants % ncav_sph, stat=istat)
        if (istat .ne. 0) then
            constants % error_message = "`ncav_sph` deallocation failed!"
            constants % error_flag = 1
            return
        end if
    end if
    if (allocated(constants % ccav)) then
        deallocate(constants % ccav, stat=istat)
        if (istat .ne. 0) then
            constants % error_message = "`ccav` deallocation failed!"
            constants % error_flag = 1
            return
        end if
    end if
    if (allocated(constants % icav_ia)) then
        deallocate(constants % icav_ia, stat=istat)
        if (istat .ne. 0) then
            constants % error_message = "`icav_ia` deallocation failed!"
            constants % error_flag = 1
            return
        end if
    end if
    if (allocated(constants % icav_ja)) then
        deallocate(constants % icav_ja, stat=istat)
        if (istat .ne. 0) then
            constants % error_message = "`icav_ja` deallocation failed!"
            constants % error_flag = 1
            return
        end if
    end if
    if (allocated(constants % rx_prc)) then
        deallocate(constants % rx_prc, stat=istat)
        if (istat .ne. 0) then
            constants % error_message = "`rx_prc` deallocation failed!"
            constants % error_flag = 1
            return
        end if
    end if
    if (allocated(constants % order)) then
        deallocate(constants % order, stat=istat)
        if (istat .ne. 0) then
            constants % error_message = "`order` deallocation failed!"
            constants % error_flag = 1
            return
        end if
    end if
    if (allocated(constants % cluster)) then
        deallocate(constants % cluster, stat=istat)
        if (istat .ne. 0) then
            constants % error_message = "`cluster` deallocation failed!"
            constants % error_flag = 1
            return
        end if
    end if
    if (allocated(constants % children)) then
        deallocate(constants % children, stat=istat)
        if (istat .ne. 0) then
            constants % error_message = "`children` deallocation failed!"
            constants % error_flag = 1
            return
        end if
    end if
    if (allocated(constants % parent)) then
        deallocate(constants % parent, stat=istat)
        if (istat .ne. 0) then
            constants % error_message = "`parent` deallocation failed!"
            constants % error_flag = 1
            return
        end if
    end if
    if (allocated(constants % cnode)) then
        deallocate(constants % cnode, stat=istat)
        if (istat .ne. 0) then
            constants % error_message = "`cnode` deallocation failed!"
            constants % error_flag = 1
            return
        end if
    end if
    if (allocated(constants % rnode)) then
        deallocate(constants % rnode, stat=istat)
        if (istat .ne. 0) then
            constants % error_message = "`rnode` deallocation failed!"
            constants % error_flag = 1
            return
        end if
    end if
    if (allocated(constants % snode)) then
        deallocate(constants % snode, stat=istat)
        if (istat .ne. 0) then
            constants % error_message = "`snode` deallocation failed!"
            constants % error_flag = 1
            return
        end if
    end if
    if (allocated(constants % sk_rnode)) then
        deallocate(constants % sk_rnode, stat=istat)
        if (istat .ne. 0) then
            constants % error_message = "`sk_rnode` deallocation failed!"
            constants % error_flag = 1
            return
        end if
    end if
    if (allocated(constants % si_rnode)) then
        deallocate(constants % si_rnode, stat=istat)
        if (istat .ne. 0) then
            constants % error_message = "`si_rnode` deallocation failed!"
            constants % error_flag = 1
            return
        end if
    end if
    if (allocated(constants % nfar)) then
        deallocate(constants % nfar, stat=istat)
        if (istat .ne. 0) then
            constants % error_message = "`nfar` deallocation failed!"
            constants % error_flag = 1
            return
        end if
    end if
    if (allocated(constants % nnear)) then
        deallocate(constants % nnear, stat=istat)
        if (istat .ne. 0) then
            constants % error_message = "`nnear` deallocation failed!"
            constants % error_flag = 1
            return
        end if
    end if
    if (allocated(constants % far)) then
        deallocate(constants % far, stat=istat)
        if (istat .ne. 0) then
            constants % error_message = "`far` deallocation failed!"
            constants % error_flag = 1
            return
        end if
    end if
    if (allocated(constants % near)) then
        deallocate(constants % near, stat=istat)
        if (istat .ne. 0) then
            constants % error_message = "`near` deallocation failed!"
            constants % error_flag = 1
            return
        end if
    end if
    if (allocated(constants % sfar)) then
        deallocate(constants % sfar, stat=istat)
        if (istat .ne. 0) then
            constants % error_message = "`sfar` deallocation failed!"
            constants % error_flag = 1
            return
        end if
    end if
    if (allocated(constants % snear)) then
        deallocate(constants % snear, stat=istat)
        if (istat .ne. 0) then
            constants % error_message = "`snear` deallocation failed!"
            constants % error_flag = 1
            return
        end if
    end if
    if (allocated(constants % m2l_ztranslate_coef)) then
        deallocate(constants % m2l_ztranslate_coef, stat=istat)
        if (istat .ne. 0) then
            constants % error_message = "`m2l_ztranslate_coef` " // &
                & "deallocation failed!"
            constants % error_flag = 1
            return
        end if
    end if
    if (allocated(constants % m2l_ztranslate_adj_coef)) then
        deallocate(constants % m2l_ztranslate_adj_coef, stat=istat)
        if (istat .ne. 0) then
            constants % error_message = "`m2l_ztranslate_adj_coef` " // &
                & "deallocation failed!"
            constants % error_flag = 1
            return
        end if
    end if
end subroutine constants_free

end module ddx_constants
<|MERGE_RESOLUTION|>--- conflicted
+++ resolved
@@ -245,16 +245,10 @@
     !! Outputs
     type(ddx_constants_type), intent(out) :: constants
     !! Local variables
-<<<<<<< HEAD
-    integer :: i, alloc_size, l, indl, igrid, isph, ind, l0, &
-        & NZ, ierr, info
-    real(dp) :: rho, ctheta, stheta, cphi, sphi, termi, termk, s1, s2
-=======
     integer :: i, alloc_size, l, indl, igrid, isph, ind, icav, l0, m0, ind0, &
         & jsph, ibasis, ibasis0, NZ, ierr, info, tmp_pmax
     real(dp) :: rho, ctheta, stheta, cphi, sphi, termi, termk, term, rijn, &
         & sijn(3), vij(3), val, s1, s2
->>>>>>> fde55cb5
     real(dp), allocatable :: vplm(:), vcos(:), vsin(:), vylm(:), SK_rijn(:), &
         & DK_rijn(:)
     complex(dp), allocatable :: bessel_work(:)
