<<<<<<< HEAD
'out.txt'          ! Output file.
=======
''          ! Output file.
>>>>>>> 28423224
1           ! Number of OpenMP cores to be used
1           ! Specification of the model: 1 for COSMO, 2 for PCM and 3 for LPB
7           ! Maximal degree of modeling spherical harmonics
302         ! Approximate number of Lebedev grid points
78.3553     ! Dielectric permittivity constant
0.0         ! Shift of the regularized characteristic function
0.1         ! Regularization parameter
0.0         ! Debye Hückel parameter
0           ! Whether to compute and store sparse matrices (1) or not (0)
1d-8        ! The relative threshold for the iterative solver
100         ! Maximum number of iterations
20          ! Number of Jacobi DIIS extrapolation points
1           ! Whether to compute (1) or not (0) forces
1           ! Whether to use (1) or not (0) the FMM
7           ! Max degree of multipole spherical harmonics for the FMM
6           ! Max degree of local spherical harmonics for the FMM
12          ! Number of spheres of the atomic structure
-0.04192   0.00000   2.29035   1.32281   4.00253    ! partial charge, x, y, z, radius[UNIT?????]
-0.04192   0.00000   2.29035  -1.32281   4.00253
-0.04198   0.00000   0.00000  -2.64562   4.00253
-0.04192   0.00000  -2.29035  -1.32281   4.00253
-0.04192   0.00000  -2.29035   1.32281   4.00253
-0.04198   0.00000   0.00000   2.64562   4.00253
 0.04193   0.00103   4.05914   2.34326   2.99956
 0.04193   0.00103   4.05914  -2.34326   2.99956
 0.04197   0.00000   0.00000  -4.68652   2.99956
 0.04193  -0.00103  -4.05914  -2.34326   2.99956
 0.04193  -0.00103  -4.05914   2.34326   2.99956
 0.04197   0.00000   0.00000   4.68652   2.99956<|MERGE_RESOLUTION|>--- conflicted
+++ resolved
@@ -1,8 +1,4 @@
-<<<<<<< HEAD
-'out.txt'          ! Output file.
-=======
 ''          ! Output file.
->>>>>>> 28423224
 1           ! Number of OpenMP cores to be used
 1           ! Specification of the model: 1 for COSMO, 2 for PCM and 3 for LPB
 7           ! Maximal degree of modeling spherical harmonics
